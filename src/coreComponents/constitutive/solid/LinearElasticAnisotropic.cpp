/*
 * ------------------------------------------------------------------------------------------------------------
 * SPDX-License-Identifier: LGPL-2.1-only
 *
 * Copyright (c) 2018-2019 Lawrence Livermore National Security LLC
 * Copyright (c) 2018-2019 The Board of Trustees of the Leland Stanford Junior University
 * Copyright (c) 2018-2019 Total, S.A
 * Copyright (c) 2019-     GEOSX Contributors
 * All right reserved
 *
 * See top level LICENSE, COPYRIGHT, CONTRIBUTORS, NOTICE, and ACKNOWLEDGEMENTS files for details.
 * ------------------------------------------------------------------------------------------------------------
 */

/**
 *  @file LinearElasticAnisotropic.cpp
 */

#include "LinearElasticAnisotropic.hpp"

namespace geosx
{
using namespace dataRepository;
using namespace cxx_utilities;
namespace constitutive
{



LinearElasticAnisotropic::LinearElasticAnisotropic( std::string const & name, Group * const parent ):
  SolidBase( name, parent ),
  m_defaultStiffness{}
{
  // These are temporary until we figure out how to read in multidim arrays from input.
  registerWrapper( viewKeyStruct::defaultC11, &(m_defaultStiffness.m_data[0][0]), 0 )->
    setInputFlag(InputFlags::REQUIRED)->
    setDescription("Default for the 11 component of the Elastic Stiffness Tensor in Voigt notation");
  registerWrapper( viewKeyStruct::defaultC12, &(m_defaultStiffness.m_data[0][1]), 0 )->
    setInputFlag(InputFlags::REQUIRED)->
    setDescription("Default for the 12 component of the Elastic Stiffness Tensor in Voigt notation");
  registerWrapper( viewKeyStruct::defaultC13, &(m_defaultStiffness.m_data[0][2]), 0 )->
    setInputFlag(InputFlags::REQUIRED)->
    setDescription("Default for the 13 component of the Elastic Stiffness Tensor in Voigt notation");
  registerWrapper( viewKeyStruct::defaultC14, &(m_defaultStiffness.m_data[0][3]), 0 )->
    setInputFlag(InputFlags::REQUIRED)->
    setDescription("Default for the 14 component of the Elastic Stiffness Tensor in Voigt notation");
  registerWrapper( viewKeyStruct::defaultC15, &(m_defaultStiffness.m_data[0][4]), 0 )->
    setInputFlag(InputFlags::REQUIRED)->
    setDescription("Default for the 15 component of the Elastic Stiffness Tensor in Voigt notation");
  registerWrapper( viewKeyStruct::defaultC16, &(m_defaultStiffness.m_data[0][5]), 0 )->
    setInputFlag(InputFlags::REQUIRED)->
    setDescription("Default for the 16 component of the Elastic Stiffness Tensor in Voigt notation");

  registerWrapper( viewKeyStruct::defaultC21, &(m_defaultStiffness.m_data[1][0]), 0 )->
    setInputFlag(InputFlags::REQUIRED)->
    setDescription("Default for the 21 component of the Elastic Stiffness Tensor in Voigt notation");
  registerWrapper( viewKeyStruct::defaultC22, &(m_defaultStiffness.m_data[1][1]), 0 )->
    setInputFlag(InputFlags::REQUIRED)->
    setDescription("Default for the 22 component of the Elastic Stiffness Tensor in Voigt notation");
  registerWrapper( viewKeyStruct::defaultC23, &(m_defaultStiffness.m_data[1][2]), 0 )->
    setInputFlag(InputFlags::REQUIRED)->
    setDescription("Default for the 23 component of the Elastic Stiffness Tensor in Voigt notation");
  registerWrapper( viewKeyStruct::defaultC24, &(m_defaultStiffness.m_data[1][3]), 0 )->
    setInputFlag(InputFlags::REQUIRED)->
    setDescription("Default for the 24 component of the Elastic Stiffness Tensor in Voigt notation");
  registerWrapper( viewKeyStruct::defaultC25, &(m_defaultStiffness.m_data[1][4]), 0 )->
    setInputFlag(InputFlags::REQUIRED)->
    setDescription("Default for the 25 component of the Elastic Stiffness Tensor in Voigt notation");
  registerWrapper( viewKeyStruct::defaultC26, &(m_defaultStiffness.m_data[1][5]), 0 )->
    setInputFlag(InputFlags::REQUIRED)->
    setDescription("Default for the 26 component of the Elastic Stiffness Tensor in Voigt notation");

  registerWrapper( viewKeyStruct::defaultC31, &(m_defaultStiffness.m_data[2][0]), 0 )->
    setInputFlag(InputFlags::REQUIRED)->
    setDescription("Default for the 31 component of the Elastic Stiffness Tensor in Voigt notation");
  registerWrapper( viewKeyStruct::defaultC32, &(m_defaultStiffness.m_data[2][1]), 0 )->
    setInputFlag(InputFlags::REQUIRED)->
    setDescription("Default for the 32 component of the Elastic Stiffness Tensor in Voigt notation");
  registerWrapper( viewKeyStruct::defaultC33, &(m_defaultStiffness.m_data[2][2]), 0 )->
    setInputFlag(InputFlags::REQUIRED)->
    setDescription("Default for the 33 component of the Elastic Stiffness Tensor in Voigt notation");
  registerWrapper( viewKeyStruct::defaultC34, &(m_defaultStiffness.m_data[2][3]), 0 )->
    setInputFlag(InputFlags::REQUIRED)->
    setDescription("Default for the 34 component of the Elastic Stiffness Tensor in Voigt notation");
  registerWrapper( viewKeyStruct::defaultC35, &(m_defaultStiffness.m_data[2][4]), 0 )->
    setInputFlag(InputFlags::REQUIRED)->
    setDescription("Default for the 35 component of the Elastic Stiffness Tensor in Voigt notation");
  registerWrapper( viewKeyStruct::defaultC36, &(m_defaultStiffness.m_data[2][5]), 0 )->
    setInputFlag(InputFlags::REQUIRED)->
    setDescription("Default for the 36 component of the Elastic Stiffness Tensor in Voigt notation");

  registerWrapper( viewKeyStruct::defaultC41, &(m_defaultStiffness.m_data[3][0]), 0 )->
    setInputFlag(InputFlags::REQUIRED)->
    setDescription("Default for the 41 component of the Elastic Stiffness Tensor in Voigt notation");
  registerWrapper( viewKeyStruct::defaultC42, &(m_defaultStiffness.m_data[3][1]), 0 )->
    setInputFlag(InputFlags::REQUIRED)->
    setDescription("Default for the 42 component of the Elastic Stiffness Tensor in Voigt notation");
  registerWrapper( viewKeyStruct::defaultC43, &(m_defaultStiffness.m_data[3][2]), 0 )->
    setInputFlag(InputFlags::REQUIRED)->
    setDescription("Default for the 43 component of the Elastic Stiffness Tensor in Voigt notation");
  registerWrapper( viewKeyStruct::defaultC44, &(m_defaultStiffness.m_data[3][3]), 0 )->
    setInputFlag(InputFlags::REQUIRED)->
    setDescription("Default for the 44 component of the Elastic Stiffness Tensor in Voigt notation");
  registerWrapper( viewKeyStruct::defaultC45, &(m_defaultStiffness.m_data[3][4]), 0 )->
    setInputFlag(InputFlags::REQUIRED)->
    setDescription("Default for the 45 component of the Elastic Stiffness Tensor in Voigt notation");
  registerWrapper( viewKeyStruct::defaultC46, &(m_defaultStiffness.m_data[3][5]), 0 )->
    setInputFlag(InputFlags::REQUIRED)->
    setDescription("Default for the 46 component of the Elastic Stiffness Tensor in Voigt notation");

  registerWrapper( viewKeyStruct::defaultC51, &(m_defaultStiffness.m_data[4][0]), 0 )->
    setInputFlag(InputFlags::REQUIRED)->
    setDescription("Default for the 51 component of the Elastic Stiffness Tensor in Voigt notation");
  registerWrapper( viewKeyStruct::defaultC52, &(m_defaultStiffness.m_data[4][1]), 0 )->
    setInputFlag(InputFlags::REQUIRED)->
    setDescription("Default for the 52 component of the Elastic Stiffness Tensor in Voigt notation");
  registerWrapper( viewKeyStruct::defaultC53, &(m_defaultStiffness.m_data[4][2]), 0 )->
    setInputFlag(InputFlags::REQUIRED)->
    setDescription("Default for the 53 component of the Elastic Stiffness Tensor in Voigt notation");
  registerWrapper( viewKeyStruct::defaultC54, &(m_defaultStiffness.m_data[4][3]), 0 )->
    setInputFlag(InputFlags::REQUIRED)->
    setDescription("Default for the 54 component of the Elastic Stiffness Tensor in Voigt notation");
  registerWrapper( viewKeyStruct::defaultC55, &(m_defaultStiffness.m_data[4][4]), 0 )->
    setInputFlag(InputFlags::REQUIRED)->
    setDescription("Default for the 55 component of the Elastic Stiffness Tensor in Voigt notation");
  registerWrapper( viewKeyStruct::defaultC56, &(m_defaultStiffness.m_data[4][5]), 0 )->
    setInputFlag(InputFlags::REQUIRED)->
    setDescription("Default for the 56 component of the Elastic Stiffness Tensor in Voigt notation");

  registerWrapper( viewKeyStruct::defaultC61, &(m_defaultStiffness.m_data[5][0]), 0 )->
    setInputFlag(InputFlags::REQUIRED)->
    setDescription("Default for the 61 component of the Elastic Stiffness Tensor in Voigt notation");
  registerWrapper( viewKeyStruct::defaultC62, &(m_defaultStiffness.m_data[5][1]), 0 )->
    setInputFlag(InputFlags::REQUIRED)->
    setDescription("Default for the 62 component of the Elastic Stiffness Tensor in Voigt notation");
  registerWrapper( viewKeyStruct::defaultC63, &(m_defaultStiffness.m_data[5][2]), 0 )->
    setInputFlag(InputFlags::REQUIRED)->
    setDescription("Default for the 63 component of the Elastic Stiffness Tensor in Voigt notation");
  registerWrapper( viewKeyStruct::defaultC64, &(m_defaultStiffness.m_data[5][3]), 0 )->
    setInputFlag(InputFlags::REQUIRED)->
    setDescription("Default for the 64 component of the Elastic Stiffness Tensor in Voigt notation");
  registerWrapper( viewKeyStruct::defaultC65, &(m_defaultStiffness.m_data[5][4]), 0 )->
    setInputFlag(InputFlags::REQUIRED)->
    setDescription("Default for the 65 component of the Elastic Stiffness Tensor in Voigt notation");
  registerWrapper( viewKeyStruct::defaultC66, &(m_defaultStiffness.m_data[5][5]), 0 )->
    setInputFlag(InputFlags::REQUIRED)->
    setDescription("Default for the 66 component of the Elastic Stiffness Tensor in Voigt notation");

  registerWrapper( viewKeyStruct::defaultStiffnessString, &m_defaultStiffness, 0 )->
//    setInputFlag(InputFlags::REQUIRED)->
    setDescription("Default Elastic Stiffness Tensor in Voigt notation");


  // These are temporary until we figure out how to read in multidim arrays from input.
  registerWrapper( viewKeyStruct::c11, &(m_c00), 0 )->
    setInputFlag(InputFlags::FALSE)->
    setDescription("The 11 component of the Elastic Stiffness Tensor in Voigt notation");
  registerWrapper( viewKeyStruct::c12, &(m_c01), 0 )->
    setInputFlag(InputFlags::FALSE)->
    setDescription("The 12 component of the Elastic Stiffness Tensor in Voigt notation");
  registerWrapper( viewKeyStruct::c13, &(m_c02), 0 )->
    setInputFlag(InputFlags::FALSE)->
    setDescription("The 13 component of the Elastic Stiffness Tensor in Voigt notation");
  registerWrapper( viewKeyStruct::c14, &(m_c03), 0 )->
    setInputFlag(InputFlags::FALSE)->
    setDescription("The 14 component of the Elastic Stiffness Tensor in Voigt notation");
  registerWrapper( viewKeyStruct::c15, &(m_c04), 0 )->
    setInputFlag(InputFlags::FALSE)->
    setDescription("The 15 component of the Elastic Stiffness Tensor in Voigt notation");
  registerWrapper( viewKeyStruct::c16, &(m_c05), 0 )->
    setInputFlag(InputFlags::FALSE)->
    setDescription("The 16 component of the Elastic Stiffness Tensor in Voigt notation");

  registerWrapper( viewKeyStruct::c21, &(m_c10), 0 )->
    setInputFlag(InputFlags::FALSE)->
    setDescription("The 21 component of the Elastic Stiffness Tensor in Voigt notation");
  registerWrapper( viewKeyStruct::c22, &(m_c11), 0 )->
    setInputFlag(InputFlags::FALSE)->
    setDescription("The 22 component of the Elastic Stiffness Tensor in Voigt notation");
  registerWrapper( viewKeyStruct::c23, &(m_c12), 0 )->
    setInputFlag(InputFlags::FALSE)->
    setDescription("The 23 component of the Elastic Stiffness Tensor in Voigt notation");
  registerWrapper( viewKeyStruct::c24, &(m_c13), 0 )->
    setInputFlag(InputFlags::FALSE)->
    setDescription("The 24 component of the Elastic Stiffness Tensor in Voigt notation");
  registerWrapper( viewKeyStruct::c25, &(m_c14), 0 )->
    setInputFlag(InputFlags::FALSE)->
    setDescription("The 25 component of the Elastic Stiffness Tensor in Voigt notation");
  registerWrapper( viewKeyStruct::c26, &(m_c15), 0 )->
    setInputFlag(InputFlags::FALSE)->
    setDescription("The 26 component of the Elastic Stiffness Tensor in Voigt notation");

  registerWrapper( viewKeyStruct::c31, &(m_c20), 0 )->
    setInputFlag(InputFlags::FALSE)->
    setDescription("The 31 component of the Elastic Stiffness Tensor in Voigt notation");
  registerWrapper( viewKeyStruct::c32, &(m_c21), 0 )->
    setInputFlag(InputFlags::FALSE)->
    setDescription("The 32 component of the Elastic Stiffness Tensor in Voigt notation");
  registerWrapper( viewKeyStruct::c33, &(m_c22), 0 )->
    setInputFlag(InputFlags::FALSE)->
    setDescription("The 33 component of the Elastic Stiffness Tensor in Voigt notation");
  registerWrapper( viewKeyStruct::c34, &(m_c23), 0 )->
    setInputFlag(InputFlags::FALSE)->
    setDescription("The 34 component of the Elastic Stiffness Tensor in Voigt notation");
  registerWrapper( viewKeyStruct::c35, &(m_c24), 0 )->
    setInputFlag(InputFlags::FALSE)->
    setDescription("The 35 component of the Elastic Stiffness Tensor in Voigt notation");
  registerWrapper( viewKeyStruct::c36, &(m_c25), 0 )->
    setInputFlag(InputFlags::FALSE)->
    setDescription("The 36 component of the Elastic Stiffness Tensor in Voigt notation");

  registerWrapper( viewKeyStruct::c41, &(m_c30), 0 )->
    setInputFlag(InputFlags::FALSE)->
    setDescription("The 41 component of the Elastic Stiffness Tensor in Voigt notation");
  registerWrapper( viewKeyStruct::c42, &(m_c31), 0 )->
    setInputFlag(InputFlags::FALSE)->
    setDescription("The 42 component of the Elastic Stiffness Tensor in Voigt notation");
  registerWrapper( viewKeyStruct::c43, &(m_c32), 0 )->
    setInputFlag(InputFlags::FALSE)->
    setDescription("The 43 component of the Elastic Stiffness Tensor in Voigt notation");
  registerWrapper( viewKeyStruct::c44, &(m_c33), 0 )->
    setInputFlag(InputFlags::FALSE)->
    setDescription("The 44 component of the Elastic Stiffness Tensor in Voigt notation");
  registerWrapper( viewKeyStruct::c45, &(m_c34), 0 )->
    setInputFlag(InputFlags::FALSE)->
    setDescription("The 45 component of the Elastic Stiffness Tensor in Voigt notation");
  registerWrapper( viewKeyStruct::c46, &(m_c35), 0 )->
    setInputFlag(InputFlags::FALSE)->
    setDescription("The 46 component of the Elastic Stiffness Tensor in Voigt notation");

  registerWrapper( viewKeyStruct::c51, &(m_c40), 0 )->
    setInputFlag(InputFlags::FALSE)->
    setDescription("The 51 component of the Elastic Stiffness Tensor in Voigt notation");
  registerWrapper( viewKeyStruct::c52, &(m_c41), 0 )->
    setInputFlag(InputFlags::FALSE)->
    setDescription("The 52 component of the Elastic Stiffness Tensor in Voigt notation");
  registerWrapper( viewKeyStruct::c53, &(m_c42), 0 )->
    setInputFlag(InputFlags::FALSE)->
    setDescription("The 53 component of the Elastic Stiffness Tensor in Voigt notation");
  registerWrapper( viewKeyStruct::c54, &(m_c43), 0 )->
    setInputFlag(InputFlags::FALSE)->
    setDescription("The 54 component of the Elastic Stiffness Tensor in Voigt notation");
  registerWrapper( viewKeyStruct::c55, &(m_c44), 0 )->
    setInputFlag(InputFlags::FALSE)->
    setDescription("The 55 component of the Elastic Stiffness Tensor in Voigt notation");
  registerWrapper( viewKeyStruct::c56, &(m_c45), 0 )->
    setInputFlag(InputFlags::FALSE)->
    setDescription("The 56 component of the Elastic Stiffness Tensor in Voigt notation");

  registerWrapper( viewKeyStruct::c61, &(m_c50), 0 )->
    setInputFlag(InputFlags::FALSE)->
    setDescription("The 61 component of the Elastic Stiffness Tensor in Voigt notation");
  registerWrapper( viewKeyStruct::c62, &(m_c51), 0 )->
    setInputFlag(InputFlags::FALSE)->
    setDescription("The 62 component of the Elastic Stiffness Tensor in Voigt notation");
  registerWrapper( viewKeyStruct::c63, &(m_c52), 0 )->
    setInputFlag(InputFlags::FALSE)->
    setDescription("The 63 component of the Elastic Stiffness Tensor in Voigt notation");
  registerWrapper( viewKeyStruct::c64, &(m_c53), 0 )->
    setInputFlag(InputFlags::FALSE)->
    setDescription("The 64 component of the Elastic Stiffness Tensor in Voigt notation");
  registerWrapper( viewKeyStruct::c65, &(m_c54), 0 )->
    setInputFlag(InputFlags::FALSE)->
    setDescription("The 65 component of the Elastic Stiffness Tensor in Voigt notation");
  registerWrapper( viewKeyStruct::c66, &(m_c55), 0 )->
    setInputFlag(InputFlags::FALSE)->
    setDescription("The 66 component of the Elastic Stiffness Tensor in Voigt notation");

//  registerWrapper( viewKeyStruct::stiffnessString, &m_stiffness, 0 )->
////    setApplyDefaultValue(-1)->
//    setDescription("Elastic Stiffness Field in Voigt notation");

}


LinearElasticAnisotropic::~LinearElasticAnisotropic()
{}


void
LinearElasticAnisotropic::DeliverClone( string const & name,
                                      Group * const parent,
                                      std::unique_ptr<ConstitutiveBase> & clone ) const
{
  if( !clone )
  {
    clone = std::make_unique<LinearElasticAnisotropic>( name, parent );
  }
  SolidBase::DeliverClone( name, parent, clone );
  LinearElasticAnisotropic * const newConstitutiveRelation = dynamic_cast<LinearElasticAnisotropic *>(clone.get());


  newConstitutiveRelation->m_defaultStiffness = m_defaultStiffness;
  //newConstitutiveRelation->m_stiffness = m_stiffness;
}

void LinearElasticAnisotropic::AllocateConstitutiveData( dataRepository::Group * const parent,
                                          localIndex const numConstitutivePointsPerParentIndex )
{
  SolidBase::AllocateConstitutiveData( parent, numConstitutivePointsPerParentIndex );

  this->resize( parent->size() );
  //m_stiffness.resize( parent->size() );
  m_c00 = m_defaultStiffness.m_data[0][0];
  m_c01 = m_defaultStiffness.m_data[0][1];
  m_c02 = m_defaultStiffness.m_data[0][2];
  m_c03 = m_defaultStiffness.m_data[0][3];
  m_c04 = m_defaultStiffness.m_data[0][4];
  m_c05 = m_defaultStiffness.m_data[0][5];

  m_c10 = m_defaultStiffness.m_data[1][0];
  m_c11 = m_defaultStiffness.m_data[1][1];
  m_c12 = m_defaultStiffness.m_data[1][2];
  m_c13 = m_defaultStiffness.m_data[1][3];
  m_c14 = m_defaultStiffness.m_data[1][4];
  m_c15 = m_defaultStiffness.m_data[1][5];

  m_c20 = m_defaultStiffness.m_data[2][0];
  m_c21 = m_defaultStiffness.m_data[2][1];
  m_c22 = m_defaultStiffness.m_data[2][2];
  m_c23 = m_defaultStiffness.m_data[2][3];
  m_c24 = m_defaultStiffness.m_data[2][4];
  m_c25 = m_defaultStiffness.m_data[2][5];

  m_c30 = m_defaultStiffness.m_data[3][0];
  m_c31 = m_defaultStiffness.m_data[3][1];
  m_c32 = m_defaultStiffness.m_data[3][2];
  m_c33 = m_defaultStiffness.m_data[3][3];
  m_c34 = m_defaultStiffness.m_data[3][4];
  m_c35 = m_defaultStiffness.m_data[3][5];

  m_c40 = m_defaultStiffness.m_data[4][0];
  m_c41 = m_defaultStiffness.m_data[4][1];
  m_c42 = m_defaultStiffness.m_data[4][2];
  m_c43 = m_defaultStiffness.m_data[4][3];
  m_c44 = m_defaultStiffness.m_data[4][4];
  m_c45 = m_defaultStiffness.m_data[4][5];

  m_c50 = m_defaultStiffness.m_data[5][0];
  m_c51 = m_defaultStiffness.m_data[5][1];
  m_c52 = m_defaultStiffness.m_data[5][2];
  m_c53 = m_defaultStiffness.m_data[5][3];
  m_c54 = m_defaultStiffness.m_data[5][4];
  m_c55 = m_defaultStiffness.m_data[5][5];
}

void LinearElasticAnisotropic::PostProcessInput()
{
  getWrapper<array1d<real64>>(viewKeyStruct::c11)->setDefaultValue(m_defaultStiffness.m_data[0][0]);
  getWrapper<array1d<real64>>(viewKeyStruct::c12)->setDefaultValue(m_defaultStiffness.m_data[0][1]);
  getWrapper<array1d<real64>>(viewKeyStruct::c13)->setDefaultValue(m_defaultStiffness.m_data[0][2]);
  getWrapper<array1d<real64>>(viewKeyStruct::c14)->setDefaultValue(m_defaultStiffness.m_data[0][3]);
  getWrapper<array1d<real64>>(viewKeyStruct::c15)->setDefaultValue(m_defaultStiffness.m_data[0][4]);
  getWrapper<array1d<real64>>(viewKeyStruct::c16)->setDefaultValue(m_defaultStiffness.m_data[0][5]);

  getWrapper<array1d<real64>>(viewKeyStruct::c21)->setDefaultValue(m_defaultStiffness.m_data[1][0]);
  getWrapper<array1d<real64>>(viewKeyStruct::c22)->setDefaultValue(m_defaultStiffness.m_data[1][1]);
  getWrapper<array1d<real64>>(viewKeyStruct::c23)->setDefaultValue(m_defaultStiffness.m_data[1][2]);
  getWrapper<array1d<real64>>(viewKeyStruct::c24)->setDefaultValue(m_defaultStiffness.m_data[1][3]);
  getWrapper<array1d<real64>>(viewKeyStruct::c25)->setDefaultValue(m_defaultStiffness.m_data[1][4]);
  getWrapper<array1d<real64>>(viewKeyStruct::c26)->setDefaultValue(m_defaultStiffness.m_data[1][5]);

  getWrapper<array1d<real64>>(viewKeyStruct::c31)->setDefaultValue(m_defaultStiffness.m_data[2][0]);
  getWrapper<array1d<real64>>(viewKeyStruct::c32)->setDefaultValue(m_defaultStiffness.m_data[2][1]);
  getWrapper<array1d<real64>>(viewKeyStruct::c33)->setDefaultValue(m_defaultStiffness.m_data[2][2]);
  getWrapper<array1d<real64>>(viewKeyStruct::c34)->setDefaultValue(m_defaultStiffness.m_data[2][3]);
  getWrapper<array1d<real64>>(viewKeyStruct::c35)->setDefaultValue(m_defaultStiffness.m_data[2][4]);
  getWrapper<array1d<real64>>(viewKeyStruct::c36)->setDefaultValue(m_defaultStiffness.m_data[2][5]);

  getWrapper<array1d<real64>>(viewKeyStruct::c41)->setDefaultValue(m_defaultStiffness.m_data[3][0]);
  getWrapper<array1d<real64>>(viewKeyStruct::c42)->setDefaultValue(m_defaultStiffness.m_data[3][1]);
  getWrapper<array1d<real64>>(viewKeyStruct::c43)->setDefaultValue(m_defaultStiffness.m_data[3][2]);
  getWrapper<array1d<real64>>(viewKeyStruct::c44)->setDefaultValue(m_defaultStiffness.m_data[3][3]);
  getWrapper<array1d<real64>>(viewKeyStruct::c45)->setDefaultValue(m_defaultStiffness.m_data[3][4]);
  getWrapper<array1d<real64>>(viewKeyStruct::c46)->setDefaultValue(m_defaultStiffness.m_data[3][5]);

  getWrapper<array1d<real64>>(viewKeyStruct::c51)->setDefaultValue(m_defaultStiffness.m_data[4][0]);
  getWrapper<array1d<real64>>(viewKeyStruct::c52)->setDefaultValue(m_defaultStiffness.m_data[4][1]);
  getWrapper<array1d<real64>>(viewKeyStruct::c53)->setDefaultValue(m_defaultStiffness.m_data[4][2]);
  getWrapper<array1d<real64>>(viewKeyStruct::c54)->setDefaultValue(m_defaultStiffness.m_data[4][3]);
  getWrapper<array1d<real64>>(viewKeyStruct::c55)->setDefaultValue(m_defaultStiffness.m_data[4][4]);
  getWrapper<array1d<real64>>(viewKeyStruct::c56)->setDefaultValue(m_defaultStiffness.m_data[4][5]);

  getWrapper<array1d<real64>>(viewKeyStruct::c61)->setDefaultValue(m_defaultStiffness.m_data[5][0]);
  getWrapper<array1d<real64>>(viewKeyStruct::c62)->setDefaultValue(m_defaultStiffness.m_data[5][1]);
  getWrapper<array1d<real64>>(viewKeyStruct::c63)->setDefaultValue(m_defaultStiffness.m_data[5][2]);
  getWrapper<array1d<real64>>(viewKeyStruct::c64)->setDefaultValue(m_defaultStiffness.m_data[5][3]);
  getWrapper<array1d<real64>>(viewKeyStruct::c65)->setDefaultValue(m_defaultStiffness.m_data[5][4]);
  getWrapper<array1d<real64>>(viewKeyStruct::c66)->setDefaultValue(m_defaultStiffness.m_data[5][5]);

}

void LinearElasticAnisotropic::StateUpdatePoint( localIndex const k,
                                                 localIndex const q,
                                                 R2SymTensor const & D,
                                                 R2Tensor const & Rot,
<<<<<<< HEAD
                                                 real64 const GEOSX_UNUSED_ARG( dt ),
                                                 integer const GEOSX_UNUSED_ARG( updateStiffnessFlag ) )
=======
                                                 integer const GEOSX_UNUSED_PARAM( updateStiffnessFlag ) )
>>>>>>> 48a51b14
{
  R2SymTensor T;
  real64 * const GEOSX_RESTRICT Tdata = T.Data();
  real64 const * const GEOSX_RESTRICT Ddata = D.Data();
//  real64 const (&c)[6][6] = m_stiffness[k].m_data;

  Tdata[0] += m_c00[k]*Ddata[0] + m_c01[k]*Ddata[2] + m_c02[k]*Ddata[5] + m_c03[k]*(2*Ddata[4]) + m_c04[k]*(2*Ddata[3]) + m_c05[k]*(2*Ddata[1]);
  Tdata[2] += m_c10[k]*Ddata[0] + m_c11[k]*Ddata[2] + m_c12[k]*Ddata[5] + m_c13[k]*(2*Ddata[4]) + m_c14[k]*(2*Ddata[3]) + m_c15[k]*(2*Ddata[1]);
  Tdata[5] += m_c20[k]*Ddata[0] + m_c21[k]*Ddata[2] + m_c22[k]*Ddata[5] + m_c23[k]*(2*Ddata[4]) + m_c24[k]*(2*Ddata[3]) + m_c25[k]*(2*Ddata[1]);
  Tdata[4] += m_c30[k]*Ddata[0] + m_c31[k]*Ddata[2] + m_c32[k]*Ddata[5] + m_c33[k]*(2*Ddata[4]) + m_c34[k]*(2*Ddata[3]) + m_c35[k]*(2*Ddata[1]);
  Tdata[3] += m_c40[k]*Ddata[0] + m_c41[k]*Ddata[2] + m_c42[k]*Ddata[5] + m_c43[k]*(2*Ddata[4]) + m_c44[k]*(2*Ddata[3]) + m_c45[k]*(2*Ddata[1]);
  Tdata[1] += m_c50[k]*Ddata[0] + m_c51[k]*Ddata[2] + m_c52[k]*Ddata[5] + m_c53[k]*(2*Ddata[4]) + m_c54[k]*(2*Ddata[3]) + m_c55[k]*(2*Ddata[1]);

  R2SymTensor temp2 = m_stress[ k ][ q ];
  temp2 += T;

  T.QijAjkQlk( temp2, Rot );
  
  for ( localIndex i = 0; i < 6; ++i )
  {
    m_stress( k, q, i ) = T.Data()[ i ];
  }
}

//void LinearElasticAnisotropic::GetStiffness( localIndex const k, real64 c[6][6] ) const
//{
//  for( int i=0 ; i<6 ; ++i )
//  {
//    for( int j=0 ; j<6 ; ++j )
//    {
//      c[i][j] = m_stiffness[k].m_data[i][j];
//    }
//  }
//}


REGISTER_CATALOG_ENTRY( ConstitutiveBase, LinearElasticAnisotropic, std::string const &, Group * const )
}
} /* namespace geosx */<|MERGE_RESOLUTION|>--- conflicted
+++ resolved
@@ -394,12 +394,8 @@
                                                  localIndex const q,
                                                  R2SymTensor const & D,
                                                  R2Tensor const & Rot,
-<<<<<<< HEAD
-                                                 real64 const GEOSX_UNUSED_ARG( dt ),
-                                                 integer const GEOSX_UNUSED_ARG( updateStiffnessFlag ) )
-=======
+                                                 real64 const GEOSX_UNUSED_PARAM( dt ),
                                                  integer const GEOSX_UNUSED_PARAM( updateStiffnessFlag ) )
->>>>>>> 48a51b14
 {
   R2SymTensor T;
   real64 * const GEOSX_RESTRICT Tdata = T.Data();
