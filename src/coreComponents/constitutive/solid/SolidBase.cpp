--- conflicted
+++ resolved
@@ -31,54 +31,34 @@
 SolidBase::SolidBase( string const & name,
                       Group * const parent ):
   ConstitutiveBase( name, parent ),
-<<<<<<< HEAD
   m_damage{},
-  m_defaultDensity{0},
-  m_density{},
-  m_strainEnergyDensity{},
-  m_stress{}
-=======
   m_defaultDensity( 0 ),
   m_density(),
   m_stress( 0, 0, 6 ),
   m_postProcessed( false )
->>>>>>> 51b9d06e
 {
   registerWrapper( viewKeyStruct::defaultDensityString, &m_defaultDensity )->
     setInputFlag( InputFlags::REQUIRED )->
     setDescription( "Default Material Density" );
 
-<<<<<<< HEAD
-  registerWrapper( viewKeyStruct::damageString, &m_damage, 0 )->
-    setApplyDefaultValue(0.0)->
-    setPlotLevel(PlotLevel::LEVEL_0)->
-    setDescription("Material Damage Variable");
-
-  registerWrapper( viewKeyStruct::defaultDensityString, &m_defaultDensity, 0 )->
-    setInputFlag(InputFlags::REQUIRED)->
-    setDescription("Default Material Density");
-
-  registerWrapper( viewKeyStruct::densityString, &m_density, 0 )->
+  registerWrapper( viewKeyStruct::densityString, &m_density )->
     setApplyDefaultValue(-1)->
     setDescription("Material Density");
-
-  registerWrapper( viewKeyStruct::strainEnergyDensityString, &m_strainEnergyDensity, 0 )->
-    setApplyDefaultValue(0.0)->
-    setPlotLevel(PlotLevel::LEVEL_0)->
-    setDescription("Stress Deviator");
-
-  registerWrapper( viewKeyStruct::stressString, &m_stress, 0 )->
-    setPlotLevel(PlotLevel::LEVEL_0)->
-    setDescription("Stress Deviator");
-=======
-  registerWrapper( viewKeyStruct::densityString, &m_density )->
-    setApplyDefaultValue( -1 )->
-    setDescription( "Material Density" );
->>>>>>> 51b9d06e
 
   registerWrapper( viewKeyStruct::stressString, &m_stress )->
     setPlotLevel( PlotLevel::LEVEL_0 )->
     setDescription( "Material Stress" );
+
+registerWrapper( viewKeyStruct::damageString, &m_damage )->
+  setApplyDefaultValue(0.0)->
+  setPlotLevel(PlotLevel::LEVEL_0)->
+  setDescription("Material Damage Variable");
+
+registerWrapper( viewKeyStruct::strainEnergyDensityString, &m_strainEnergyDensity )->
+  setApplyDefaultValue(0.0)->
+  setPlotLevel(PlotLevel::LEVEL_0)->
+  setDescription("Stress Deviator");
+
 }
 
 SolidBase::~SolidBase()
@@ -108,19 +88,13 @@
   m_damage.resize( parent->size(), numConstitutivePointsPerParentIndex );
   m_density.resize( parent->size(), numConstitutivePointsPerParentIndex );
   m_density = m_defaultDensity;
-<<<<<<< HEAD
-  m_stress.resize( parent->size(), numConstitutivePointsPerParentIndex );
+  m_stress.resize( parent->size(), numConstitutivePointsPerParentIndex, 6 );
   m_strainEnergyDensity.resize( parent->size(), numConstitutivePointsPerParentIndex );
-
 }
 
 void SolidBase::calculateStrainEnergyDensity()
 {
   GEOS_ERROR("SolidBase::calculateStrainEnergyDensity() called. Should be overridden.");
-=======
-
-  m_stress.resize( parent->size(), numConstitutivePointsPerParentIndex, 6 );
->>>>>>> 51b9d06e
 }
 
 }
