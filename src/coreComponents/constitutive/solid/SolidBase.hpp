/*
 * ------------------------------------------------------------------------------------------------------------
 * SPDX-License-Identifier: LGPL-2.1-only
 *
 * Copyright (c) 2018-2019 Lawrence Livermore National Security LLC
 * Copyright (c) 2018-2019 The Board of Trustees of the Leland Stanford Junior University
 * Copyright (c) 2018-2019 Total, S.A
 * Copyright (c) 2019-     GEOSX Contributors
 * All right reserved
 *
 * See top level LICENSE, COPYRIGHT, CONTRIBUTORS, NOTICE, and ACKNOWLEDGEMENTS files for details.
 * ------------------------------------------------------------------------------------------------------------
 */


/**
 * @file SolidBase.hpp
 */

#ifndef GEOSX_CONSTITUTIVE_SOLID_SOLIDBASE_HPP_
#define GEOSX_CONSTITUTIVE_SOLID_SOLIDBASE_HPP_

#include "constitutive/ConstitutiveBase.hpp"

namespace geosx
{
namespace constitutive
{


/**
 * @class SolidBaseUpdates
 * This class serves as a base class for all solid constitutive kernel wrapper
 * classes. The responsibility of this base is to:
 *
 * 1) Contain views to the constitutive state and parameter data for solid
 *    constitutive relations.
 * 2) Specify an interface for state update functions.
 *
 * In general, the ArrayView data in the wrapper is specified to be of type
 * "arrayView<T> const" or "arrayView<T const> const". The "const-ness"
 * of the data indicates the distinction from a parameter and a state variable,
 * with the parameters being "T const" and the state variables being "T".
 *
 * @note If an allocation occurs on  the underlying Array after a KernelWrapper
 * is created, then the ArrayView members of that KernelWrapper are silently
 * invalid.
 */
class SolidBaseUpdates
{
protected:
  /**
   * @brief constructor
   * @param[in] stress The stress data from the constitutive model class.
   */
  SolidBaseUpdates( arrayView3d< real64, solid::STRESS_USD > const & stress ):
    m_stress( stress )
  {}

  /**
   * @brief Copy Constructor
   * @param source Object to copy
   */
  SolidBaseUpdates( SolidBaseUpdates const & source ) = default;

  /**
   * @brief Move Constructor
   * @param source Object to move resources from
   */
  SolidBaseUpdates( SolidBaseUpdates && source ) = default;

  /// Deleted default constructor
  SolidBaseUpdates() = delete;

  /// Deleted copy assignment operator
  SolidBaseUpdates & operator=( SolidBaseUpdates const & ) = delete;

  /// Deleted move assignment operator
  SolidBaseUpdates & operator=( SolidBaseUpdates && ) =  delete;

public:

  /// A reference the material stress at quadrature points.
  arrayView3d< real64, solid::STRESS_USD > const m_stress;

private:
  /**
   * accessor to return the stiffness at a given element
   * @param k the element number
   * @param c the stiffness array
   */
  GEOSX_HOST_DEVICE
  virtual void GetStiffness( localIndex const k, real64 ( &c )[6][6] ) const = 0;

  /**
   * @brief Calculate stress using input generated under small strain
   *        assumptions.
   * @param[in] k The element index.
   * @param[in] voigtStrain The total strain tensor in Voigt notation.
   * @param[out] stress Pointer to the stress data in Voigt notation.
   */
  GEOSX_HOST_DEVICE
  virtual void SmallStrainNoState( localIndex const k,
                                   real64 const * const GEOSX_RESTRICT voigtStrain,
                                   real64 * const GEOSX_RESTRICT stress ) const = 0;

  /**
   * @brief Update the constitutive state using input generated under small
   *        strain assumptions.
   * @param[in] k The element index.
   * @param[in] q The quadrature point index.
   * @param[in] voigtStrainIncrement The increment in strain expressed in Voigt
   *                                 notation.
   */
  GEOSX_HOST_DEVICE
  virtual void SmallStrain( localIndex const k,
                            localIndex const q,
                            real64 const * const GEOSX_RESTRICT voigtStrainIncrement ) const = 0;

  /**
   * @brief Hypoelastic update to the constitutive state using input generated
   *        under finite strain assumptions.
   * @param[in] k The element index.
   * @param[in] q The quadrature point index.
   * @param[in] Ddt The incremental deformation tensor
   *                (rate of deformation tensor * dt)
   * @param[in] Rot The incremental rotation tensor
   */
  GEOSX_HOST_DEVICE
  virtual void HypoElastic( localIndex const k,
                            localIndex const q,
                            real64 const * const GEOSX_RESTRICT Ddt,
                            R2Tensor const & Rot ) const = 0;

  /**
   * @brief Hyper-elastic stress update
   * @param[in] k The element index.
   * @param[in] FmI The deformation gradient minus Identity
   * @param[out] stress Pointer to the stress data in Voigt notation.
   */
  GEOSX_HOST_DEVICE
  virtual void HyperElastic( localIndex const k,
                             real64 const (&FmI)[3][3],
                             real64 * const GEOSX_RESTRICT stress ) const = 0;

  /**
   * @brief Hyper-elastic state update
   * @param[in] k The element index.
   * @param[in] q The quadrature point index.
   * @param[in] FmI The deformation gradient minus Identity
   */
  GEOSX_HOST_DEVICE
  virtual void HyperElastic( localIndex const k,
                             localIndex const q,
                             real64 const (&FmI)[3][3] ) const = 0;


};


/**
 * @class SolidBase
 * This class serves as the base class for solid constitutive models.
 */
class SolidBase : public constitutive::ConstitutiveBase
{
public:
  /**
   * @brief Constructor
   * @param name Name of the SolidBase object in the repository.
   * @param parent The parent group of the SolidBase object.
   */
  SolidBase( string const & name,
             Group * const parent );

  /**
   * Destructor
   */
  virtual ~SolidBase() override;

  virtual void DeliverClone( string const & name,
                             Group * const parent,
                             std::unique_ptr< ConstitutiveBase > & clone ) const override;

  virtual void AllocateConstitutiveData( dataRepository::Group * const parent,
                                         localIndex const numConstitutivePointsPerParentIndex ) override;

<<<<<<< HEAD
  virtual void StateUpdatePoint( localIndex const k,
                                 localIndex const q,
                                 R2SymTensor const & Dadt,
                                 R2Tensor const & Rot,
                                 integer const updateStiffnessFlag ) = 0;

  virtual void calculateStrainEnergyDensity();

//  virtual void BatchUpdate( arrayView2d<real64 const> const & Dadt,
//                            arrayView2d<real64 const> const & Rot )


=======
>>>>>>> 51b9d06e
  struct viewKeyStruct : public ConstitutiveBase::viewKeyStruct
  {
    static constexpr auto damageString  = "damage";
    static constexpr auto defaultDensityString  = "defaultDensity";
    static constexpr auto densityString  = "density";
    static constexpr auto strainEnergyDensityString = "strainEnergyDensity";
    static constexpr auto stressString = "stress";
  };

  /**
   * @name Accessors
   */
  ///@{

<<<<<<< HEAD
  arrayView2d<real64>       const & getDamage()       { return m_damage; }
  arrayView2d<real64 const> const & getDamage() const { return m_damage; }

  arrayView2d<real64>       const & density()       { return m_density; }
  arrayView2d<real64 const> const & density() const { return m_density; }
=======
  /**
   * Getter for default density
   * @return The default density
   */
  real64 getDefaultDensity() const
  {
    return m_defaultDensity;
  }

  /**
   * Setter for default density
   * @param density The value to set m_defaultDensity equal to.
   */
  void setDefaultDensity( real64 const density )
  {
    m_defaultDensity = density;
  }
>>>>>>> 51b9d06e

  /// Non-const/Mutable accessor for density.
  arrayView2d< real64 >       const & getDensity()       { return m_density; }

<<<<<<< HEAD
  arrayView2d<real64>       const & getStrainEnergyDensity()       { return m_strainEnergyDensity; }
  arrayView2d<real64 const> const & getStrainEnergyDensity() const { return m_strainEnergyDensity; }


protected:
=======
  /// Const/non-mutable accessor for density
  arrayView2d< real64 const > const & getDensity() const { return m_density; }
>>>>>>> 51b9d06e

  /// Non-const/mutable accessor for stress
  arrayView3d< real64, solid::STRESS_USD >       const & getStress()       { return m_stress; }

  /// Const/non-mutable accessor for stress
  arrayView3d< real64 const, solid::STRESS_USD > const & getStress() const { return m_stress; }

<<<<<<< HEAD
  array2d<real64> m_damage;
  real64 m_defaultDensity;
  array2d<real64> m_density;
  array2d<real64> m_strainEnergyDensity;
  array2d<R2SymTensor> m_stress;
=======
  ///@}

protected:
  /// The default density for new allocations.
  real64 m_defaultDensity = 0;
>>>>>>> 51b9d06e

  /// The material density at a quadrature point.
  array2d< real64 > m_density;

  /// The material stress at a quadrature point.

  array3d< real64, solid::STRESS_PERMUTATION > m_stress;
  /// band-aid fix...going to have to remove this after we clean up
  /// initialization for constitutive models.
  bool m_postProcessed = false;
};

} // namespace constitutive
} // namespace geosx

#endif /* GEOSX_CONSTITUTIVE_SOLID_SOLIDBASE_HPP_ */<|MERGE_RESOLUTION|>--- conflicted
+++ resolved
@@ -185,21 +185,8 @@
   virtual void AllocateConstitutiveData( dataRepository::Group * const parent,
                                          localIndex const numConstitutivePointsPerParentIndex ) override;
 
-<<<<<<< HEAD
-  virtual void StateUpdatePoint( localIndex const k,
-                                 localIndex const q,
-                                 R2SymTensor const & Dadt,
-                                 R2Tensor const & Rot,
-                                 integer const updateStiffnessFlag ) = 0;
-
   virtual void calculateStrainEnergyDensity();
 
-//  virtual void BatchUpdate( arrayView2d<real64 const> const & Dadt,
-//                            arrayView2d<real64 const> const & Rot )
-
-
-=======
->>>>>>> 51b9d06e
   struct viewKeyStruct : public ConstitutiveBase::viewKeyStruct
   {
     static constexpr auto damageString  = "damage";
@@ -214,13 +201,9 @@
    */
   ///@{
 
-<<<<<<< HEAD
   arrayView2d<real64>       const & getDamage()       { return m_damage; }
   arrayView2d<real64 const> const & getDamage() const { return m_damage; }
 
-  arrayView2d<real64>       const & density()       { return m_density; }
-  arrayView2d<real64 const> const & density() const { return m_density; }
-=======
   /**
    * Getter for default density
    * @return The default density
@@ -238,41 +221,30 @@
   {
     m_defaultDensity = density;
   }
->>>>>>> 51b9d06e
 
   /// Non-const/Mutable accessor for density.
   arrayView2d< real64 >       const & getDensity()       { return m_density; }
 
-<<<<<<< HEAD
+  /// Const/non-mutable accessor for density
+  arrayView2d< real64 const > const & getDensity() const { return m_density; }
+
   arrayView2d<real64>       const & getStrainEnergyDensity()       { return m_strainEnergyDensity; }
   arrayView2d<real64 const> const & getStrainEnergyDensity() const { return m_strainEnergyDensity; }
 
-
-protected:
-=======
-  /// Const/non-mutable accessor for density
-  arrayView2d< real64 const > const & getDensity() const { return m_density; }
->>>>>>> 51b9d06e
-
   /// Non-const/mutable accessor for stress
   arrayView3d< real64, solid::STRESS_USD >       const & getStress()       { return m_stress; }
 
   /// Const/non-mutable accessor for stress
   arrayView3d< real64 const, solid::STRESS_USD > const & getStress() const { return m_stress; }
 
-<<<<<<< HEAD
+  ///@}
+
+protected:
   array2d<real64> m_damage;
-  real64 m_defaultDensity;
-  array2d<real64> m_density;
   array2d<real64> m_strainEnergyDensity;
-  array2d<R2SymTensor> m_stress;
-=======
-  ///@}
-
-protected:
+
   /// The default density for new allocations.
   real64 m_defaultDensity = 0;
->>>>>>> 51b9d06e
 
   /// The material density at a quadrature point.
   array2d< real64 > m_density;
