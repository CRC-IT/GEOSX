--- conflicted
+++ resolved
@@ -153,13 +153,6 @@
   real64 m_defaultYoungsModulus;
   array1d<real64> m_bulkModulus;
   array1d<real64> m_shearModulus;
-<<<<<<< HEAD
-  array1d<real64> m_poissonRatio;
-  array1d<real64> m_youngsModulus;
-
-
-=======
->>>>>>> 7d841243
 };
 
 
