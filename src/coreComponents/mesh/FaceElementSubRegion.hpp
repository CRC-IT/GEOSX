--- conflicted
+++ resolved
@@ -102,18 +102,9 @@
   void CalculateElementGeometricQuantities( localIndex const index,
                                             arrayView1d< real64 const > const & faceArea );
 
-<<<<<<< HEAD
-  ///@}
-
-  /**
-   * @name Overriding packing / Unpacking functions
-   */
-  ///@{
-=======
   void CalculateElementGeometricQuantities( localIndex const k,
                                             arrayView1d< real64 const > const & faceArea,
                                             arrayView1d< R2Tensor const > const & faceRotationMatrix );
->>>>>>> ab1d0434
 
   virtual localIndex PackUpDownMapsSize( arrayView1d< localIndex const > const & packList ) const override;
 
@@ -150,12 +141,11 @@
 
     /// Face element area string.
     static constexpr auto elementAreaString            = "elementArea";
-<<<<<<< HEAD
+
+    /// String for registering the elementRotationMatrix with the repository.
+    static constexpr auto elementRotationMatrixString  = "elementRotationMatrix";
 
     /// Face element to cell regions map string.
-=======
-    static constexpr auto elementRotationMatrixString  = "elementRotationMatrix";
->>>>>>> ab1d0434
     static constexpr auto faceElementsToCellRegionsString    = "fractureElementsToCellRegions";
 
     /// Face element to cell subregions map string.
