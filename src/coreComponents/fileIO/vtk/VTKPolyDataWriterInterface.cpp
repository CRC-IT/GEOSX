/*
 * ------------------------------------------------------------------------------------------------------------
 * SPDX-License-Identifier: LGPL-2.1-only
 *
 * Copyright (c) 2018-2020 Lawrence Livermore National Security LLC
 * Copyright (c) 2018-2020 The Board of Trustees of the Leland Stanford Junior University
 * Copyright (c) 2018-2020 Total, S.A
 * Copyright (c) 2019-     GEOSX Contributors
 * All rights reserved
 *
 * See top level LICENSE, COPYRIGHT, CONTRIBUTORS, NOTICE, and ACKNOWLEDGEMENTS files for details.
 * ------------------------------------------------------------------------------------------------------------
 */

// Source includes
#include "VTKPolyDataWriterInterface.hpp"
#include "dataRepository/Group.hpp"

// TPL includes
#include <vtkUnstructuredGrid.h>
#include <vtkCellData.h>
#include <vtkPointData.h>
#include <vtkExtentTranslator.h>

// System includes
#include <unordered_set>
#include <sys/stat.h>



namespace geosx
{
namespace vtk
{


/*!
 * @brief Get the DataSet file path
 * @details the DataSet file path is the path to the .vtu mesh file
 * @param[in] er The ElementRegion
 * @param[in] time the time-step
 * @param[in] rank the rank to be written
 */
string GetDataSetFilePath( ElementRegionBase const & er, double time, int rank )
{
  return std::to_string( time ) + "/" + stringutilities::PadValue( rank, std::to_string( MpiWrapper::Comm_size() ).size() ) + "_" + er.getName() + ".vtu";
}

const std::map< string, int > geosx2VTKCellTypes =
{
  { "C3D4", VTK_TETRA },
  { "C3D8", VTK_HEXAHEDRON },
  { "C3D6", VTK_WEDGE },
  { "C3D5", VTK_PYRAMID }
};

/*!
 * @brief Gets the VTK cell identifier
 * @param[in] elementType the type of the element (using the abaqus nomenclature)
 * @return the VTK cell identifier
 */
int ToVTKCellType( const string & elementType )
{
  int vtkIdentifier = VTK_EMPTY_CELL;
  try
  {
    vtkIdentifier = geosx2VTKCellTypes.at( elementType );
  }
  catch( const std::out_of_range & outOfRange )
  {
    GEOSX_ERROR( "Element type " << elementType << " not recognized for VTK output " );
  }
  return vtkIdentifier;
}

VTKPolyDataWriterInterface::VTKPolyDataWriterInterface( string const & outputName ):
  m_outputFolder( outputName ),
  m_pvd( outputName + ".pvd" ),
  m_previousCycle( -1 )
{
  int const mpiRank = MpiWrapper::Comm_rank( MPI_COMM_GEOSX );
  if( mpiRank == 0 )
  {
    mode_t mode = 0733;
    int errorCode = mkdir( outputName.c_str(), mode );
    if( errorCode == -1 )
    {
      if( errno == EEXIST )
      {
        GEOSX_WARNING( "Path " << outputName << " already exists from a previous simulation" );
      }
      else
      {
        GEOSX_ERROR( "Fail to create main directory " << outputName << " for the VTK output" );
      }
    }
  }
  MpiWrapper::Barrier();
}

vtkSmartPointer< vtkPoints >  VTKPolyDataWriterInterface::GetVTKPoints( NodeManager const & nodeManager ) const
{
  vtkSmartPointer< vtkPoints > points = vtkPoints::New();
  points->SetNumberOfPoints( nodeManager.size() );
  auto connectivity = nodeManager.referencePosition();
  for( localIndex v = 0; v < nodeManager.size(); v++ )
  {
    points->SetPoint( v, connectivity[v][0], connectivity[v][1], connectivity[v][2] );
  }
  return points;
}

std::pair< vtkSmartPointer< vtkPoints >, vtkSmartPointer< vtkCellArray > >VTKPolyDataWriterInterface::GetWell( WellElementSubRegion const & esr,
                                                                                                               NodeManager const & nodeManager ) const
{
  // some notes about WellElementSubRegion:
  // - if the well represented by this subRegion is not on this rank, esr.size() = 0
  // - otherwise, esr.size() is equal to the number of well elements of the well on this rank
  // Each well element has two nodes, shared with the previous and next well elements, respectively
  vtkSmartPointer< vtkPoints > points = vtkPoints::New();
<<<<<<< HEAD
  if ( esr.size() == 0 )
  {
    points->SetNumberOfPoints( esr.size() );
  }
  else
  {
    points->SetNumberOfPoints( esr.size() + 1 );
  }
=======
  // if esr.size() == 0, we set the number of points and cells to zero
  // if not, we set the number of points to esr.size()+1 and the number of cells to esr.size()
  localIndex const numPoints = esr.size() > 0 ? esr.size() + 1 : 0;
  points->SetNumberOfPoints( numPoints );
>>>>>>> 2d6771da
  vtkSmartPointer< vtkCellArray > cellsArray = vtkCellArray::New();
  cellsArray->SetNumberOfCells( esr.size() );
  localIndex const numberOfNodesPerElement = esr.numNodesPerElement();
  GEOSX_ERROR_IF_NE( numberOfNodesPerElement, 2 );
  std::vector< vtkIdType > connectivity( numberOfNodesPerElement );

  arrayView2d< real64 const, nodes::REFERENCE_POSITION_USD > const referencePosition = nodeManager.referencePosition();

  // note that if esr.size() == 0, we don't have any point or cell to add below and we just return

  for( localIndex edge = 0; edge < esr.size(); edge++ )
  {
    localIndex const firstPoint = esr.nodeList()[edge][0];
    auto point = referencePosition[firstPoint];
    points->SetPoint( edge, point[0], point[1], point[2] );
    connectivity[0] = edge;
    connectivity[1] = edge+1; // We can do that because of the pattern in which the wells are stored
    cellsArray->InsertNextCell( numberOfNodesPerElement, connectivity.data() );
  }

  if( esr.size() > 0 )
  {
    localIndex const lastPoint = esr.nodeList()[ esr.size() -1  ][1];
    auto point = referencePosition[lastPoint];
    points->SetPoint( esr.size(), point[0], point[1], point[2] );
  }

  return std::make_pair( points, cellsArray );
}
std::pair< vtkSmartPointer< vtkPoints >, vtkSmartPointer< vtkCellArray > >
VTKPolyDataWriterInterface::GetSurface( FaceElementSubRegion const & esr,
                                        NodeManager const & nodeManager ) const
{
  // Get unique node set composing the surface
  auto & nodeListPerElement = esr.nodeList();
  vtkSmartPointer< vtkCellArray > cellsArray = vtkCellArray::New();
  cellsArray->SetNumberOfCells( esr.size() );
  std::unordered_map< localIndex, localIndex > geosx2VTKIndexing;
  geosx2VTKIndexing.reserve( esr.size() * esr.numNodesPerElement() );
  localIndex nodeIndexInVTK = 0;
  std::vector< vtkIdType > connectivity( esr.numNodesPerElement() );
  std::vector< int >  vtkOrdering = esr.getVTKNodeOrdering();

  for( localIndex ei = 0; ei < esr.size(); ei++ )
  {
    auto const & elem = nodeListPerElement[ei];
    for( localIndex i = 0; i < elem.size(); i++ )
    {
      auto const & VTKIndexPos = geosx2VTKIndexing.find( elem[vtkOrdering[i]] );
      if( VTKIndexPos == geosx2VTKIndexing.end() )
      {
        connectivity[i] = geosx2VTKIndexing[elem[vtkOrdering[i]]] = nodeIndexInVTK++;
      }
      else
      {
        connectivity[i] = VTKIndexPos->second;
      }
    }
    cellsArray->InsertNextCell( elem.size(), connectivity.data() );
  }

  vtkSmartPointer< vtkPoints > points = vtkPoints::New();
  points->SetNumberOfPoints( geosx2VTKIndexing.size() );
  arrayView2d< real64 const, nodes::REFERENCE_POSITION_USD > const referencePosition = nodeManager.referencePosition();

  for( auto nodeIndex: geosx2VTKIndexing )
  {
    auto point = referencePosition[nodeIndex.first];
    points->SetPoint( nodeIndex.second, point[0], point[1], point[2] );
  }

  return std::make_pair( points, cellsArray );
}
std::pair< vtkSmartPointer< vtkPoints >, vtkSmartPointer< vtkCellArray > >
VTKPolyDataWriterInterface::GetEmbeddedSurface( EmbeddedSurfaceSubRegion const & esr,
                                                NodeManager const & nodeManager ) const
{
  vtkSmartPointer< vtkCellArray > cellsArray = vtkCellArray::New();
  vtkSmartPointer< vtkPoints > points = vtkPoints::New();

  arrayView2d< real64 const, nodes::REFERENCE_POSITION_USD > const & intersectionPoints = nodeManager.embSurfNodesPosition();

  points->SetNumberOfPoints( intersectionPoints.size( 0 ) );
  for( localIndex pointIndex = 0; pointIndex < intersectionPoints.size( 0 ); pointIndex++ )
  {
    points->SetPoint( pointIndex, intersectionPoints[pointIndex][0], intersectionPoints[pointIndex][1], intersectionPoints[pointIndex][2] );
  }

  EmbeddedSurfaceSubRegion::NodeMapType const & toNodesMap = esr.nodeList();
  std::vector< vtkIdType > connectivity( 10 );
  for( localIndex cellIndex = 0; cellIndex < esr.size(); cellIndex++ )
  {
    connectivity.resize( toNodesMap.sizeOfArray( cellIndex ) );
    for( std::size_t i = 0; i < connectivity.size(); ++i )
    {
      connectivity[i] = esr.nodeList( cellIndex, i );
    }
    cellsArray->InsertNextCell( connectivity.size(), connectivity.data() );
  }

  return std::make_pair( points, cellsArray );
}

std::pair< std::vector< int >, vtkSmartPointer< vtkCellArray > >
VTKPolyDataWriterInterface::GetVTKCells( CellElementRegion const & er ) const
{
  vtkSmartPointer< vtkCellArray > cellsArray = vtkCellArray::New();
  cellsArray->SetNumberOfCells( er.getNumberOfElements< CellElementRegion >() );
  std::vector< int > cellType;
  cellType.reserve( er.getNumberOfElements< CellElementRegion >() );
  er.forElementSubRegions< CellElementSubRegion >( [&]( CellElementSubRegion const & esr )
  {
    std::vector< vtkIdType > connectivity( esr.numNodesPerElement() );
    std::vector< int > vtkOrdering = esr.getVTKNodeOrdering();
    int vtkCellType = ToVTKCellType( esr.GetElementTypeString() );
    for( localIndex c = 0; c < esr.size(); c++ )
    {
      for( std::size_t i = 0; i < connectivity.size(); i++ )
      {
        connectivity[i] = esr.nodeList( c, vtkOrdering[i] );
      }
      cellType.push_back( vtkCellType );
      cellsArray->InsertNextCell( esr.numNodesPerElement(), connectivity.data() );
    }
  } );
  return std::make_pair( cellType, cellsArray );
}

void VTKPolyDataWriterInterface::WriteField( WrapperBase const & wrapperBase,
                                             vtkSmartPointer< VTKGEOSXData > data,
                                             localIndex size, localIndex & count ) const
{
  std::type_info const & typeID = wrapperBase.get_typeid();
  if( typeID==typeid(r1_array) )
  {
    // We need a special case for the R1 array
    // Because those array are not stored the same way than the classical array2d which is
    // preferable to store a vector on each element.
    data->SetNumberOfComponents( 3 );
  }
  rtTypes::ApplyArrayTypeLambda2( rtTypes::typeID( typeID ),
                                  true,
                                  [&]( auto array, auto GEOSX_UNUSED_PARAM( Type ) )->void
  {
    typedef decltype( array ) arrayType;
    Wrapper< arrayType > const & wrapperT = Wrapper< arrayType >::cast( wrapperBase );
    traits::ViewTypeConst< arrayType > const sourceArray = wrapperT.reference().toViewConst();
    if( typeID!=typeid(r1_array) )
    {
      integer nbOfComponents = 1;
      for( localIndex i = 1; i < arrayType::NDIM; i++ )
      {
        nbOfComponents = nbOfComponents * sourceArray.size( i );
      }
      data->SetNumberOfComponents( nbOfComponents );
    }
    for( localIndex i = 0; i < size; i++ )
    {
      LvArray::forValuesInSlice( sourceArray[i], [&]( auto const & value )
      {
        data->CustomInsertValue( count++, value );
      } );
    }
  } );

}

void VTKPolyDataWriterInterface::WriteNodeFields( vtkSmartPointer< vtkPointData > const pointdata,
                                                  NodeManager const & nodeManager ) const
{
  for( auto const & wrapperIter : nodeManager.wrappers() )
  {
    auto const & wrapper = *wrapperIter.second;
    if( wrapper.getPlotLevel() <= m_plotLevel )
    {
      vtkSmartPointer< VTKGEOSXData > data = VTKGEOSXData::New();
      data->SetNumberOfValues( nodeManager.size() );
      data->SetName( wrapper.getName().c_str() );;
      localIndex count = 0;
      WriteField( wrapper, data, nodeManager.size(), count );
      pointdata->AddArray( data );
    }
  }
}

template< class SUBREGION >
void VTKPolyDataWriterInterface::WriteElementFields( vtkSmartPointer< vtkCellData > const celldata,
                                                     ElementRegionBase const & er ) const
{
  std::unordered_set< string > allFields;
  er.forElementSubRegions< SUBREGION >( [&]( auto const & esr )
  {
    for( auto const & wrapperIter : esr.wrappers() )
    {
      auto const * const wrapper = wrapperIter.second;
      if( wrapper->getPlotLevel() <= m_plotLevel )
      {
        allFields.insert( wrapperIter.first );
      }
    }
  } );

  for( auto const & field : allFields )
  {
    vtkSmartPointer< VTKGEOSXData > data = VTKGEOSXData::New();
    data->SetNumberOfValues( er.getNumberOfElements< SUBREGION >() );
    data->SetName( field.c_str() );

    localIndex count = 0;
    er.forElementSubRegions< SUBREGION >( [&]( auto const & esr )
    {
      auto const & wrapper = *esr.getWrapperBase( field );
      WriteField( wrapper, data, esr.size(), count );
    } );
    celldata->AddArray( data );
  }
}
void VTKPolyDataWriterInterface::WriteCellElementRegions( real64 time,
                                                          ElementRegionManager const & elemManager,
                                                          NodeManager const & nodeManager ) const
{
  elemManager.forElementRegions< CellElementRegion >( [&]( CellElementRegion const & er )->void
  {
    vtkSmartPointer< vtkUnstructuredGrid > ug = vtkUnstructuredGrid::New();
    auto VTKPoints = GetVTKPoints( nodeManager );
    ug->SetPoints( VTKPoints );
    auto VTKCells = GetVTKCells( er );
    ug->SetCells( VTKCells.first.data(), VTKCells.second );
    WriteElementFields< CellElementSubRegion >( ug->GetCellData(), er );
    WriteNodeFields( ug->GetPointData(), nodeManager );
    WriteUnstructuredGrid( ug, time, er.getName() );
  } );
}

void VTKPolyDataWriterInterface::WriteWellElementRegions( real64 time, ElementRegionManager const & elemManager,
                                                          NodeManager const & nodeManager ) const
{
  elemManager.forElementRegions< WellElementRegion >( [&]( WellElementRegion const & er )->void
  {
    auto esr = er.GetSubRegion( 0 )->group_cast< WellElementSubRegion const * >();
  
    vtkSmartPointer< vtkUnstructuredGrid > ug = vtkUnstructuredGrid::New();
    auto VTKWell = GetWell( *esr, nodeManager );
    ug->SetPoints( VTKWell.first );
    ug->SetCells( VTK_LINE, VTKWell.second );
    WriteElementFields< WellElementSubRegion >( ug->GetCellData(), er );
    WriteUnstructuredGrid( ug, time, er.getName() );
  } );
}

void VTKPolyDataWriterInterface::WriteFaceElementRegions( real64 time,
                                                          ElementRegionManager const & elemManager,
                                                          NodeManager const & nodeManager ) const
{
  elemManager.forElementRegions< FaceElementRegion >( [&]( FaceElementRegion const & er )->void
  {
    auto esr = er.GetSubRegion( 0 )->group_cast< FaceElementSubRegion const * >();
    vtkSmartPointer< vtkUnstructuredGrid > ug = vtkUnstructuredGrid::New();
    auto VTKSurface = GetSurface( *esr, nodeManager );
    ug->SetPoints( VTKSurface.first );
    if( esr->numNodesPerElement() == 8 )
    {
      ug->SetCells( VTK_HEXAHEDRON, VTKSurface.second );
    }
    else if( esr->numNodesPerElement() == 6 )
    {
      ug->SetCells( VTK_WEDGE, VTKSurface.second );
    }
    else
    {
      GEOSX_ERROR( "Elements with " << esr->numNodesPerElement() << " nodes can't be output "
                                    << "in the FaceElementRegion " << er.getName() );
    }
    WriteElementFields< FaceElementSubRegion >( ug->GetCellData(), er );
    WriteUnstructuredGrid( ug, time, er.getName() );
  } );
}

void VTKPolyDataWriterInterface::WriteEmbeddedSurfaceElementRegions( real64 time,
                                                                     ElementRegionManager const & elemManager,
                                                                     NodeManager const & nodeManager ) const
{
  elemManager.forElementRegions< EmbeddedSurfaceRegion >( [&]( EmbeddedSurfaceRegion const & er )->void
  {
    auto esr = er.GetSubRegion( 0 )->group_cast< EmbeddedSurfaceSubRegion const * >();
    vtkSmartPointer< vtkUnstructuredGrid > ug = vtkUnstructuredGrid::New();

    auto VTKEmbeddedSurface = GetEmbeddedSurface( *esr, nodeManager );
    ug->SetPoints( VTKEmbeddedSurface.first );
    ug->SetCells( VTK_POLYGON, VTKEmbeddedSurface.second );

    WriteElementFields< EmbeddedSurfaceSubRegion >( ug->GetCellData(), er );
    WriteUnstructuredGrid( ug, time, er.getName() );
  } );
}

void VTKPolyDataWriterInterface::WriteVTMFile( real64 time,
                                               ElementRegionManager const & elemManager,
                                               VTKVTMWriter const & vtmWriter ) const
{
  int const mpiRank = MpiWrapper::Comm_rank( MPI_COMM_GEOSX );
  int const mpiSize = MpiWrapper::Comm_size( MPI_COMM_GEOSX );
  if( mpiRank == 0 )
  {
    auto writeSubBlocks = [&]( ElementRegionBase const & er ) {
      vtmWriter.AddSubBlock( er.getCatalogName(), er.getName() );
      for( int i = 0; i < mpiSize; i++ )
      {
        string const dataSetFile = GetDataSetFilePath( er, time, i );
        vtmWriter.AddDataToSubBlock( er.getCatalogName(), er.getName(), dataSetFile, i );
      }
    };
    // Cells
    vtmWriter.AddBlock( CellElementRegion::CatalogName() );
    elemManager.forElementRegions< CellElementRegion >( writeSubBlocks );

    // Wells
    vtmWriter.AddBlock( WellElementRegion::CatalogName() );
    elemManager.forElementRegions< WellElementRegion >( writeSubBlocks );

    // Surfaces
    vtmWriter.AddBlock( FaceElementRegion::CatalogName() );
    elemManager.forElementRegions< FaceElementRegion >( writeSubBlocks );

    // Embedded Surfaces
    vtmWriter.AddBlock( EmbeddedSurfaceRegion::CatalogName() );
    elemManager.forElementRegions< EmbeddedSurfaceRegion >( writeSubBlocks );

    vtmWriter.Save();
  }
}

void VTKPolyDataWriterInterface::CreateTimeStepSubFolder( real64 time ) const
{
  int const mpiRank = MpiWrapper::Comm_rank( MPI_COMM_GEOSX );
  if( mpiRank == 0 )
  {
    mode_t mode = 0773;
    string const timeStepSubFolder = GetTimeStepSubFolder( time );
    int errorCode = mkdir( timeStepSubFolder.c_str(), mode );
    if( errorCode == -1 )
    {
      if( errno == EEXIST )
      {
        GEOSX_WARNING( "Path " << timeStepSubFolder << " already exists from a previous simulation" );
      }
      else
      {
        GEOSX_ERROR( "Fail to create the timestep directory " << timeStepSubFolder << " for the VTK output" );
      }
    }
  }
  MpiWrapper::Barrier();
}

void VTKPolyDataWriterInterface::WriteUnstructuredGrid( vtkSmartPointer< vtkUnstructuredGrid > ug,
                                                        double time,
                                                        string const & name ) const
{
  string timeStepSubFolder = VTKPolyDataWriterInterface::GetTimeStepSubFolder( time );
  vtkSmartPointer< vtkXMLUnstructuredGridWriter > vtuWriter =vtkXMLUnstructuredGridWriter::New();
  vtuWriter->SetInputData( ug );
  string vtuFilePath = timeStepSubFolder + "/" +
                       stringutilities::PadValue( MpiWrapper::Comm_rank(), std::to_string( MpiWrapper::Comm_size() ).size() ) +"_" + name + ".vtu";
  vtuWriter->SetFileName( vtuFilePath.c_str() );
  if( m_outputMode == VTKOutputMode::BINARY )
  {
    vtuWriter->SetDataModeToBinary();
  }
  else if( m_outputMode == VTKOutputMode::ASCII )
  {
    vtuWriter->SetDataModeToAscii();
  }
  vtuWriter->Write();
}

string VTKPolyDataWriterInterface::GetTimeStepSubFolder( real64 time ) const
{
  return m_outputFolder + "/" + std::to_string( time );
}

void VTKPolyDataWriterInterface::Write( real64 time, integer cycle, DomainPartition const & domain )
{
  CreateTimeStepSubFolder( time );
  ElementRegionManager const & elemManager = *domain.getMeshBody( 0 )->getMeshLevel( 0 )->getElemManager();
  NodeManager const & nodeManager = *domain.getMeshBody( 0 )->getMeshLevel( 0 )->getNodeManager();
  WriteCellElementRegions( time, elemManager, nodeManager );
  WriteWellElementRegions( time, elemManager, nodeManager );
  WriteFaceElementRegions( time, elemManager, nodeManager );
  WriteEmbeddedSurfaceElementRegions( time, elemManager, nodeManager );
  string vtmPath = GetTimeStepSubFolder( time ) + ".vtm";
  VTKVTMWriter vtmWriter( vtmPath );
  WriteVTMFile( time, elemManager, vtmWriter );
  if( cycle != m_previousCycle )
  {
    m_pvd.AddData( time, vtmPath );
    m_pvd.Save();
  }
  m_previousCycle = cycle;
}
}
}<|MERGE_RESOLUTION|>--- conflicted
+++ resolved
@@ -118,21 +118,10 @@
   // - otherwise, esr.size() is equal to the number of well elements of the well on this rank
   // Each well element has two nodes, shared with the previous and next well elements, respectively
   vtkSmartPointer< vtkPoints > points = vtkPoints::New();
-<<<<<<< HEAD
-  if ( esr.size() == 0 )
-  {
-    points->SetNumberOfPoints( esr.size() );
-  }
-  else
-  {
-    points->SetNumberOfPoints( esr.size() + 1 );
-  }
-=======
   // if esr.size() == 0, we set the number of points and cells to zero
   // if not, we set the number of points to esr.size()+1 and the number of cells to esr.size()
   localIndex const numPoints = esr.size() > 0 ? esr.size() + 1 : 0;
   points->SetNumberOfPoints( numPoints );
->>>>>>> 2d6771da
   vtkSmartPointer< vtkCellArray > cellsArray = vtkCellArray::New();
   cellsArray->SetNumberOfCells( esr.size() );
   localIndex const numberOfNodesPerElement = esr.numNodesPerElement();
