--- conflicted
+++ resolved
@@ -199,57 +199,12 @@
 		<!--domainBoundaryIndicator => (no description available)-->
 		<xsd:attribute name="domainBoundaryIndicator" type="integer_array" />
 	</xsd:complexType>
-<<<<<<< HEAD
 	<xsd:complexType name="EventsType">
-=======
-	<xsd:complexType name="setsType">
-		<!--externalSet => (no description available)-->
-		<xsd:attribute name="externalSet" type="LvArray::SortedArray&lt;long, long&gt;" />
-	</xsd:complexType>
-	<xsd:complexType name="neighborDataType" />
-	<xsd:complexType name="domainType">
-		<xsd:choice minOccurs="0" maxOccurs="unbounded">
-			<xsd:element name="MeshBodies" type="MeshBodiesType" />
-			<xsd:element name="Constitutive" type="ConstitutiveType" maxOccurs="1" />
-			<xsd:element name="cellManager" type="cellManagerType" />
-		</xsd:choice>
-		<!--Neighbors => (no description available)-->
-		<xsd:attribute name="Neighbors" type="LvArray::Array&lt;geosx::NeighborCommunicator, 1, long, LvArray::ChaiVector&lt;geosx::NeighborCommunicator&gt; &gt;" />
-		<!--partitionManager => (no description available)-->
-		<xsd:attribute name="partitionManager" type="geosx::PartitionBase" />
-	</xsd:complexType>
-	<xsd:complexType name="MeshBodiesType">
-		<xsd:choice minOccurs="0" maxOccurs="unbounded">
-			<xsd:element name="PAMELAMeshGenerator" type="PAMELAMeshGeneratorType" />
-			<xsd:element name="MeshFile" type="MeshFileType" />
-			<xsd:element name="InternalMesh" type="InternalMeshType" />
-		</xsd:choice>
-	</xsd:complexType>
-	<xsd:complexType name="PAMELAMeshGeneratorType">
-		<xsd:choice minOccurs="0" maxOccurs="unbounded">
-			<xsd:element name="Level0" type="Level0Type" />
-		</xsd:choice>
-		<!--meshLevels => (no description available)-->
-		<xsd:attribute name="meshLevels" type="integer" />
-	</xsd:complexType>
-	<xsd:complexType name="Level0Type">
-		<xsd:choice minOccurs="0" maxOccurs="unbounded">
-			<xsd:element name="nodeManager" type="nodeManagerType" />
-			<xsd:element name="edgeManager" type="edgeManagerType" />
-			<xsd:element name="FaceManager" type="FaceManagerType" />
-			<xsd:element name="ElementRegions" type="ElementRegionsType" maxOccurs="1" />
-		</xsd:choice>
-		<!--meshLevel => (no description available)-->
-		<xsd:attribute name="meshLevel" type="integer" />
-	</xsd:complexType>
-	<xsd:complexType name="nodeManagerType">
->>>>>>> fd1caf90
 		<xsd:choice minOccurs="0" maxOccurs="unbounded">
 			<xsd:element name="HaltEvent" type="HaltEventType" />
 			<xsd:element name="PeriodicEvent" type="PeriodicEventType" />
 			<xsd:element name="SoloEvent" type="SoloEventType" />
 		</xsd:choice>
-<<<<<<< HEAD
 		<!--time => Current simulation time.-->
 		<xsd:attribute name="time" type="real64" />
 		<!--dt => Current simulation timestep.-->
@@ -260,7 +215,312 @@
 		<xsd:attribute name="currentSubEvent" type="integer" />
 		<!--currentMaxDt => Maximum dt request for event loop.-->
 		<xsd:attribute name="currentMaxDt" type="real64" />
-=======
+	</xsd:complexType>
+	<xsd:complexType name="HaltEventType" />
+	<xsd:complexType name="PeriodicEventType" />
+	<xsd:complexType name="SoloEventType" />
+	<xsd:complexType name="FieldSpecificationsType">
+		<xsd:choice minOccurs="0" maxOccurs="unbounded">
+			<xsd:element name="Dirichlet" type="DirichletType" />
+			<xsd:element name="FieldSpecification" type="FieldSpecificationType" />
+			<xsd:element name="SourceFlux" type="SourceFluxType" />
+		</xsd:choice>
+	</xsd:complexType>
+	<xsd:complexType name="DirichletType" />
+	<xsd:complexType name="FieldSpecificationType" />
+	<xsd:complexType name="SourceFluxType" />
+	<xsd:complexType name="FunctionsType">
+		<xsd:choice minOccurs="0" maxOccurs="unbounded">
+			<xsd:element name="CompositeFunction" type="CompositeFunctionType" />
+			<xsd:element name="SymbolicFunction" type="SymbolicFunctionType" />
+			<xsd:element name="TableFunction" type="TableFunctionType" />
+		</xsd:choice>
+	</xsd:complexType>
+	<xsd:complexType name="CompositeFunctionType" />
+	<xsd:complexType name="SymbolicFunctionType" />
+	<xsd:complexType name="TableFunctionType" />
+	<xsd:complexType name="GeometryType">
+		<xsd:choice minOccurs="0" maxOccurs="unbounded">
+			<xsd:element name="Box" type="BoxType" />
+			<xsd:element name="ThickPlane" type="ThickPlaneType" />
+		</xsd:choice>
+	</xsd:complexType>
+	<xsd:complexType name="BoxType" />
+	<xsd:complexType name="ThickPlaneType" />
+	<xsd:complexType name="IncludedType">
+		<xsd:choice minOccurs="0" maxOccurs="unbounded">
+			<xsd:element name="File" type="FileType" />
+		</xsd:choice>
+	</xsd:complexType>
+	<xsd:complexType name="FileType" />
+	<xsd:complexType name="MeshType">
+		<xsd:choice minOccurs="0" maxOccurs="unbounded">
+			<xsd:element name="InternalMesh" type="InternalMeshType" />
+			<xsd:element name="MeshFile" type="MeshFileType" />
+			<xsd:element name="PAMELAMeshGenerator" type="PAMELAMeshGeneratorType" />
+		</xsd:choice>
+	</xsd:complexType>
+	<xsd:complexType name="InternalMeshType">
+		<xsd:choice minOccurs="0" maxOccurs="unbounded">
+			<xsd:element name="Level0" type="Level0Type" />
+		</xsd:choice>
+		<!--meshLevels => (no description available)-->
+		<xsd:attribute name="meshLevels" type="integer" />
+	</xsd:complexType>
+	<xsd:complexType name="MeshFileType">
+		<xsd:choice minOccurs="0" maxOccurs="unbounded">
+			<xsd:element name="Level0" type="Level0Type" />
+		</xsd:choice>
+		<!--meshLevels => (no description available)-->
+		<xsd:attribute name="meshLevels" type="integer" />
+	</xsd:complexType>
+	<xsd:complexType name="PAMELAMeshGeneratorType">
+		<xsd:choice minOccurs="0" maxOccurs="unbounded">
+			<xsd:element name="Level0" type="Level0Type" />
+		</xsd:choice>
+		<!--meshLevels => (no description available)-->
+		<xsd:attribute name="meshLevels" type="integer" />
+	</xsd:complexType>
+	<xsd:complexType name="NumericalMethodsType">
+		<xsd:choice minOccurs="0" maxOccurs="unbounded">
+			<xsd:element name="BasisFunctions" type="BasisFunctionsType" maxOccurs="1" />
+			<xsd:element name="FiniteElements" type="FiniteElementsType" maxOccurs="1" />
+			<xsd:element name="FiniteVolume" type="FiniteVolumeType" maxOccurs="1" />
+			<xsd:element name="QuadratureRules" type="QuadratureRulesType" maxOccurs="1" />
+		</xsd:choice>
+	</xsd:complexType>
+	<xsd:complexType name="BasisFunctionsType">
+		<xsd:choice minOccurs="0" maxOccurs="unbounded">
+			<xsd:element name="LagrangeBasis1" type="LagrangeBasis1Type" />
+			<xsd:element name="LagrangeBasis2" type="LagrangeBasis2Type" />
+			<xsd:element name="LagrangeBasis3" type="LagrangeBasis3Type" />
+		</xsd:choice>
+	</xsd:complexType>
+	<xsd:complexType name="LagrangeBasis1Type" />
+	<xsd:complexType name="LagrangeBasis2Type" />
+	<xsd:complexType name="LagrangeBasis3Type" />
+	<xsd:complexType name="FiniteElementsType">
+		<xsd:choice minOccurs="0" maxOccurs="unbounded">
+			<xsd:element name="FiniteElementSpace" type="FiniteElementSpaceType" />
+			<xsd:element name="SystemSolverParameters" type="SystemSolverParametersType" maxOccurs="1" />
+		</xsd:choice>
+	</xsd:complexType>
+	<xsd:complexType name="FiniteElementSpaceType" />
+	<xsd:complexType name="SystemSolverParametersType" />
+	<xsd:complexType name="FiniteVolumeType">
+		<xsd:choice minOccurs="0" maxOccurs="unbounded">
+			<xsd:element name="TwoPointFluxApproximation" type="TwoPointFluxApproximationType" />
+		</xsd:choice>
+	</xsd:complexType>
+	<xsd:complexType name="TwoPointFluxApproximationType" />
+	<xsd:complexType name="QuadratureRulesType">
+		<xsd:choice minOccurs="0" maxOccurs="unbounded">
+			<xsd:element name="GaussQuadrature1" type="GaussQuadrature1Type" />
+			<xsd:element name="GaussQuadrature2" type="GaussQuadrature2Type" />
+			<xsd:element name="GaussQuadrature3" type="GaussQuadrature3Type" />
+		</xsd:choice>
+	</xsd:complexType>
+	<xsd:complexType name="GaussQuadrature1Type" />
+	<xsd:complexType name="GaussQuadrature2Type" />
+	<xsd:complexType name="GaussQuadrature3Type" />
+	<xsd:complexType name="OutputsType">
+		<xsd:choice minOccurs="0" maxOccurs="unbounded">
+			<xsd:element name="Blueprint" type="BlueprintType" />
+			<xsd:element name="ChomboIO" type="ChomboIOType" />
+			<xsd:element name="Restart" type="RestartType" />
+			<xsd:element name="Silo" type="SiloType" />
+		</xsd:choice>
+	</xsd:complexType>
+	<xsd:complexType name="BlueprintType" />
+	<xsd:complexType name="ChomboIOType" />
+	<xsd:complexType name="RestartType" />
+	<xsd:complexType name="SiloType" />
+	<xsd:complexType name="ParametersType">
+		<xsd:choice minOccurs="0" maxOccurs="unbounded">
+			<xsd:element name="Parameter" type="ParameterType" />
+		</xsd:choice>
+	</xsd:complexType>
+	<xsd:complexType name="ParameterType" />
+	<xsd:complexType name="SolversType">
+		<xsd:choice minOccurs="0" maxOccurs="unbounded">
+			<xsd:element name="CompositionalMultiphaseFlow" type="CompositionalMultiphaseFlowType" />
+			<xsd:element name="DummySolver" type="DummySolverType" />
+			<xsd:element name="Hydrofracture" type="HydrofractureType" />
+			<xsd:element name="LaplaceFEM" type="LaplaceFEMType" />
+			<xsd:element name="Poroelastic" type="PoroelasticType" />
+			<xsd:element name="SinglePhaseFlow" type="SinglePhaseFlowType" />
+			<xsd:element name="SolidMechanicsLagrangianSSLE" type="SolidMechanicsLagrangianSSLEType" />
+			<xsd:element name="SolidMechanics_LagrangianFEM" type="SolidMechanics_LagrangianFEMType" />
+			<xsd:element name="SurfaceGenerator" type="SurfaceGeneratorType" />
+		</xsd:choice>
+		<!--blockSystemRepository => (no description available)-->
+		<xsd:attribute name="blockSystemRepository" type="geosx::systemSolverInterface::EpetraBlockSystem" />
+	</xsd:complexType>
+	<xsd:complexType name="CompositionalMultiphaseFlowType">
+		<xsd:choice minOccurs="0" maxOccurs="unbounded">
+			<xsd:element name="SystemSolverParameters" type="SystemSolverParametersType" maxOccurs="1" />
+		</xsd:choice>
+		<!--gravityVector => (no description available)-->
+		<xsd:attribute name="gravityVector" type="R1Tensor" />
+		<!--maxStableDt => Value of the Maximum Stable Timestep for this solver.-->
+		<xsd:attribute name="maxStableDt" type="real64" />
+		<!--fluidIndex => (no description available)-->
+		<xsd:attribute name="fluidIndex" type="localIndex" />
+		<!--solidIndex => (no description available)-->
+		<xsd:attribute name="solidIndex" type="localIndex" />
+		<!--relPermIndex => (no description available)-->
+		<xsd:attribute name="relPermIndex" type="localIndex" />
+		<!--capPressureIndex => (no description available)-->
+		<xsd:attribute name="capPressureIndex" type="localIndex" />
+	</xsd:complexType>
+	<xsd:complexType name="DummySolverType">
+		<xsd:choice minOccurs="0" maxOccurs="unbounded">
+			<xsd:element name="SystemSolverParameters" type="SystemSolverParametersType" maxOccurs="1" />
+		</xsd:choice>
+		<!--gravityVector => (no description available)-->
+		<xsd:attribute name="gravityVector" type="R1Tensor" />
+		<!--maxStableDt => Value of the Maximum Stable Timestep for this solver.-->
+		<xsd:attribute name="maxStableDt" type="real64" />
+	</xsd:complexType>
+	<xsd:complexType name="HydrofractureType">
+		<xsd:choice minOccurs="0" maxOccurs="unbounded">
+			<xsd:element name="SystemSolverParameters" type="SystemSolverParametersType" maxOccurs="1" />
+		</xsd:choice>
+		<!--gravityVector => (no description available)-->
+		<xsd:attribute name="gravityVector" type="R1Tensor" />
+		<!--maxStableDt => Value of the Maximum Stable Timestep for this solver.-->
+		<xsd:attribute name="maxStableDt" type="real64" />
+	</xsd:complexType>
+	<xsd:complexType name="LaplaceFEMType">
+		<xsd:choice minOccurs="0" maxOccurs="unbounded">
+			<xsd:element name="SystemSolverParameters" type="SystemSolverParametersType" maxOccurs="1" />
+		</xsd:choice>
+		<!--gravityVector => (no description available)-->
+		<xsd:attribute name="gravityVector" type="R1Tensor" />
+		<!--maxStableDt => Value of the Maximum Stable Timestep for this solver.-->
+		<xsd:attribute name="maxStableDt" type="real64" />
+	</xsd:complexType>
+	<xsd:complexType name="PoroelasticType">
+		<xsd:choice minOccurs="0" maxOccurs="unbounded">
+			<xsd:element name="SystemSolverParameters" type="SystemSolverParametersType" maxOccurs="1" />
+		</xsd:choice>
+		<!--gravityVector => (no description available)-->
+		<xsd:attribute name="gravityVector" type="R1Tensor" />
+		<!--maxStableDt => Value of the Maximum Stable Timestep for this solver.-->
+		<xsd:attribute name="maxStableDt" type="real64" />
+	</xsd:complexType>
+	<xsd:complexType name="SinglePhaseFlowType">
+		<xsd:choice minOccurs="0" maxOccurs="unbounded">
+			<xsd:element name="SystemSolverParameters" type="SystemSolverParametersType" maxOccurs="1" />
+		</xsd:choice>
+		<!--gravityVector => (no description available)-->
+		<xsd:attribute name="gravityVector" type="R1Tensor" />
+		<!--maxStableDt => Value of the Maximum Stable Timestep for this solver.-->
+		<xsd:attribute name="maxStableDt" type="real64" />
+		<!--fluidIndex => (no description available)-->
+		<xsd:attribute name="fluidIndex" type="localIndex" />
+		<!--solidIndex => (no description available)-->
+		<xsd:attribute name="solidIndex" type="localIndex" />
+	</xsd:complexType>
+	<xsd:complexType name="SolidMechanicsLagrangianSSLEType">
+		<xsd:choice minOccurs="0" maxOccurs="unbounded">
+			<xsd:element name="SystemSolverParameters" type="SystemSolverParametersType" maxOccurs="1" />
+		</xsd:choice>
+		<!--gravityVector => (no description available)-->
+		<xsd:attribute name="gravityVector" type="R1Tensor" />
+		<!--maxStableDt => Value of the Maximum Stable Timestep for this solver.-->
+		<xsd:attribute name="maxStableDt" type="real64" />
+		<!--timeIntegrationOptionEnum => Time integration enum class value.-->
+		<xsd:attribute name="timeIntegrationOptionEnum" type="geosx::SolidMechanicsLagrangianFEM::timeIntegrationOption" />
+	</xsd:complexType>
+	<xsd:complexType name="SolidMechanics_LagrangianFEMType">
+		<xsd:choice minOccurs="0" maxOccurs="unbounded">
+			<xsd:element name="SystemSolverParameters" type="SystemSolverParametersType" maxOccurs="1" />
+		</xsd:choice>
+		<!--gravityVector => (no description available)-->
+		<xsd:attribute name="gravityVector" type="R1Tensor" />
+		<!--maxStableDt => Value of the Maximum Stable Timestep for this solver.-->
+		<xsd:attribute name="maxStableDt" type="real64" />
+		<!--timeIntegrationOptionEnum => Time integration enum class value.-->
+		<xsd:attribute name="timeIntegrationOptionEnum" type="geosx::SolidMechanicsLagrangianFEM::timeIntegrationOption" />
+	</xsd:complexType>
+	<xsd:complexType name="SurfaceGeneratorType">
+		<xsd:choice minOccurs="0" maxOccurs="unbounded">
+			<xsd:element name="SystemSolverParameters" type="SystemSolverParametersType" maxOccurs="1" />
+		</xsd:choice>
+		<!--gravityVector => (no description available)-->
+		<xsd:attribute name="gravityVector" type="R1Tensor" />
+		<!--maxStableDt => Value of the Maximum Stable Timestep for this solver.-->
+		<xsd:attribute name="maxStableDt" type="real64" />
+		<!--failCriterion => (no description available)-->
+		<xsd:attribute name="failCriterion" type="integer" />
+	</xsd:complexType>
+	<xsd:complexType name="commandLineType" />
+	<xsd:complexType name="domainType">
+		<xsd:choice minOccurs="0" maxOccurs="unbounded">
+			<xsd:element name="Constitutive" type="ConstitutiveType" maxOccurs="1" />
+			<xsd:element name="MeshBodies" type="MeshBodiesType" />
+			<xsd:element name="cellManager" type="cellManagerType" />
+		</xsd:choice>
+		<!--Neighbors => (no description available)-->
+		<xsd:attribute name="Neighbors" type="LvArray::Array&lt;geosx::NeighborCommunicator, 1, long, LvArray::ChaiVector&lt;geosx::NeighborCommunicator&gt; &gt;" />
+		<!--partitionManager => (no description available)-->
+		<xsd:attribute name="partitionManager" type="geosx::PartitionBase" />
+	</xsd:complexType>
+	<xsd:complexType name="ConstitutiveType">
+		<xsd:choice minOccurs="0" maxOccurs="unbounded">
+			<xsd:element name="BlackOilFluid" type="BlackOilFluidType" />
+			<xsd:element name="BrooksCoreyBakerRelativePermeability" type="BrooksCoreyBakerRelativePermeabilityType" />
+			<xsd:element name="BrooksCoreyCapillaryPressure" type="BrooksCoreyCapillaryPressureType" />
+			<xsd:element name="BrooksCoreyRelativePermeability" type="BrooksCoreyRelativePermeabilityType" />
+			<xsd:element name="CompositionalMultiphaseFluid" type="CompositionalMultiphaseFluidType" />
+			<xsd:element name="CompressibleSinglePhaseFluid" type="CompressibleSinglePhaseFluidType" />
+			<xsd:element name="LinearElasticAnisotropic" type="LinearElasticAnisotropicType" />
+			<xsd:element name="LinearElasticIsotropic" type="LinearElasticIsotropicType" />
+			<xsd:element name="PoreVolumeCompressibleSolid" type="PoreVolumeCompressibleSolidType" />
+			<xsd:element name="PoroLinearElasticAnisotropic" type="PoroLinearElasticAnisotropicType" />
+			<xsd:element name="PoroLinearElasticIsotropic" type="PoroLinearElasticIsotropicType" />
+			<xsd:element name="VanGenuchtenBakerRelativePermeability" type="VanGenuchtenBakerRelativePermeabilityType" />
+			<xsd:element name="VanGenuchtenCapillaryPressure" type="VanGenuchtenCapillaryPressureType" />
+		</xsd:choice>
+	</xsd:complexType>
+	<xsd:complexType name="BlackOilFluidType" />
+	<xsd:complexType name="BrooksCoreyBakerRelativePermeabilityType" />
+	<xsd:complexType name="BrooksCoreyCapillaryPressureType" />
+	<xsd:complexType name="BrooksCoreyRelativePermeabilityType" />
+	<xsd:complexType name="CompositionalMultiphaseFluidType" />
+	<xsd:complexType name="CompressibleSinglePhaseFluidType" />
+	<xsd:complexType name="LinearElasticAnisotropicType" />
+	<xsd:complexType name="LinearElasticIsotropicType" />
+	<xsd:complexType name="PoreVolumeCompressibleSolidType" />
+	<xsd:complexType name="PoroLinearElasticAnisotropicType" />
+	<xsd:complexType name="PoroLinearElasticIsotropicType" />
+	<xsd:complexType name="VanGenuchtenBakerRelativePermeabilityType" />
+	<xsd:complexType name="VanGenuchtenCapillaryPressureType" />
+	<xsd:complexType name="MeshBodiesType">
+		<xsd:choice minOccurs="0" maxOccurs="unbounded">
+			<xsd:element name="InternalMesh" type="InternalMeshType" />
+			<xsd:element name="MeshFile" type="MeshFileType" />
+			<xsd:element name="PAMELAMeshGenerator" type="PAMELAMeshGeneratorType" />
+		</xsd:choice>
+	</xsd:complexType>
+	<xsd:complexType name="Level0Type">
+		<xsd:choice minOccurs="0" maxOccurs="unbounded">
+			<xsd:element name="ElementRegions" type="ElementRegionsType" maxOccurs="1" />
+			<xsd:element name="edgeManager" type="edgeManagerType" />
+			<xsd:element name="FaceManager" type="FaceManagerType" />
+			<xsd:element name="nodeManager" type="nodeManagerType" />
+		</xsd:choice>
+		<!--meshLevel => (no description available)-->
+		<xsd:attribute name="meshLevel" type="integer" />
+	</xsd:complexType>
+	<xsd:complexType name="ElementRegionsType">
+		<xsd:choice minOccurs="0" maxOccurs="unbounded">
+			<xsd:element name="elementRegions" type="elementRegionsType" />
+			<xsd:element name="neighborData" type="neighborDataType" />
+			<xsd:element name="sets" type="setsType" />
+			<xsd:element name="ElementRegion" type="ElementRegionType" />
+		</xsd:choice>
 		<!--localToGlobalMap => (no description available)-->
 		<xsd:attribute name="localToGlobalMap" type="globalIndex_array" />
 		<!--globalToLocalMap => (no description available)-->
@@ -271,65 +531,37 @@
 		<xsd:attribute name="ghostRank" type="integer_array" />
 		<!--domainBoundaryIndicator => (no description available)-->
 		<xsd:attribute name="domainBoundaryIndicator" type="integer_array" />
-		<!--ReferencePosition => (no description available)-->
-		<xsd:attribute name="ReferencePosition" type="r1_array" />
-		<!--edgeList => (no description available)-->
-		<xsd:attribute name="edgeList" type="geosx::InterObjectRelation&lt;LvArray::Array&lt;LvArray::SortedArray&lt;long, long&gt;, 1, long, LvArray::ChaiVector&lt;LvArray::SortedArray&lt;long, long&gt; &gt; &gt; &gt;" />
+	</xsd:complexType>
+	<xsd:complexType name="elementRegionsType" />
+	<xsd:complexType name="neighborDataType" />
+	<xsd:complexType name="setsType" />
+	<xsd:complexType name="edgeManagerType">
+		<xsd:choice minOccurs="0" maxOccurs="unbounded">
+			<xsd:element name="neighborData" type="neighborDataType" />
+			<xsd:element name="sets" type="setsType" />
+		</xsd:choice>
+		<!--localToGlobalMap => (no description available)-->
+		<xsd:attribute name="localToGlobalMap" type="globalIndex_array" />
+		<!--globalToLocalMap => (no description available)-->
+		<xsd:attribute name="globalToLocalMap" type="std::map&lt;long long, long, std::less&lt;long long&gt;, std::allocator&lt;std::pair&lt;long long const, long&gt; &gt; &gt;" />
+		<!--isExternal => (no description available)-->
+		<xsd:attribute name="isExternal" type="integer_array" />
+		<!--ghostRank => (no description available)-->
+		<xsd:attribute name="ghostRank" type="integer_array" />
+		<!--domainBoundaryIndicator => (no description available)-->
+		<xsd:attribute name="domainBoundaryIndicator" type="integer_array" />
+		<!--nodeList => (no description available)-->
+		<xsd:attribute name="nodeList" type="geosx::InterObjectRelation&lt;LvArray::Array&lt;long, 2, long, LvArray::ChaiVector&lt;long&gt; &gt; &gt;" />
 		<!--faceList => (no description available)-->
 		<xsd:attribute name="faceList" type="geosx::InterObjectRelation&lt;LvArray::Array&lt;LvArray::SortedArray&lt;long, long&gt;, 1, long, LvArray::ChaiVector&lt;LvArray::SortedArray&lt;long, long&gt; &gt; &gt; &gt;" />
-		<!--elemRegionList => (no description available)-->
-		<xsd:attribute name="elemRegionList" type="LvArray::Array&lt;LvArray::Array&lt;long, 1, long, LvArray::ChaiVector&lt;long&gt; &gt;, 1, long, LvArray::ChaiVector&lt;LvArray::Array&lt;long, 1, long, LvArray::ChaiVector&lt;long&gt; &gt; &gt; &gt;" />
-		<!--elemSubRegionList => (no description available)-->
-		<xsd:attribute name="elemSubRegionList" type="LvArray::Array&lt;LvArray::Array&lt;long, 1, long, LvArray::ChaiVector&lt;long&gt; &gt;, 1, long, LvArray::ChaiVector&lt;LvArray::Array&lt;long, 1, long, LvArray::ChaiVector&lt;long&gt; &gt; &gt; &gt;" />
-		<!--elemList => (no description available)-->
-		<xsd:attribute name="elemList" type="LvArray::Array&lt;LvArray::Array&lt;long, 1, long, LvArray::ChaiVector&lt;long&gt; &gt;, 1, long, LvArray::ChaiVector&lt;LvArray::Array&lt;long, 1, long, LvArray::ChaiVector&lt;long&gt; &gt; &gt; &gt;" />
-		<!--TotalDisplacement => An array that holds the total displacements on the nodes. => SolidMechanicsLagrangianSSLE, SolidMechanics_LagrangianFEM-->
-		<xsd:attribute name="TotalDisplacement" type="r1_array" />
-		<!--IncrementalDisplacement => An array that holds the incremental displacements for the current time step on the nodes. => SolidMechanicsLagrangianSSLE, SolidMechanics_LagrangianFEM-->
-		<xsd:attribute name="IncrementalDisplacement" type="r1_array" />
-		<!--Velocity => An array that holds the current velocity on the nodes. => SolidMechanicsLagrangianSSLE, SolidMechanics_LagrangianFEM-->
-		<xsd:attribute name="Velocity" type="r1_array" />
-		<!--Acceleration => An array that holds the current acceleration on the nodes. This array also is used to hold the summation of nodal forces resulting from the governing equations. => SolidMechanicsLagrangianSSLE, SolidMechanics_LagrangianFEM-->
-		<xsd:attribute name="Acceleration" type="r1_array" />
-		<!--Mass => An array that holds the mass on the nodes. => SolidMechanicsLagrangianSSLE, SolidMechanics_LagrangianFEM-->
-		<xsd:attribute name="Mass" type="real64_array" />
-		<!--velocityTilde => An array that holds the velocity predictors on the nodes. => SolidMechanicsLagrangianSSLE, SolidMechanics_LagrangianFEM-->
-		<xsd:attribute name="velocityTilde" type="r1_array" />
-		<!--uhatTilde => An array that holds the incremental displacement predictors on the nodes. => SolidMechanicsLagrangianSSLE, SolidMechanics_LagrangianFEM-->
-		<xsd:attribute name="uhatTilde" type="r1_array" />
-		<!--trilinosIndex => (no description available)-->
-		<xsd:attribute name="trilinosIndex" type="globalIndex_array" />
-		<!-- => Primary field variable-->
-		<xsd:attribute name="" type="real64_array" />
-		<!--blockLocalDofNumber_Laplace => Global DOF numbers for the primary field variable-->
-		<xsd:attribute name="blockLocalDofNumber_Laplace" type="globalIndex_array" />
-		<!--parentIndex => Parent index of node.-->
+		<!--parentIndex => Parent index of the edge.-->
 		<xsd:attribute name="parentIndex" type="localIndex_array" />
-		<!--degreeFromCrack => connectivity distance from crack.-->
-		<xsd:attribute name="degreeFromCrack" type="integer_array" />
->>>>>>> fd1caf90
-	</xsd:complexType>
-	<xsd:complexType name="HaltEventType" />
-	<xsd:complexType name="PeriodicEventType" />
-	<xsd:complexType name="SoloEventType" />
-	<xsd:complexType name="FieldSpecificationsType">
-		<xsd:choice minOccurs="0" maxOccurs="unbounded">
-			<xsd:element name="Dirichlet" type="DirichletType" />
-			<xsd:element name="FieldSpecification" type="FieldSpecificationType" />
-			<xsd:element name="SourceFlux" type="SourceFluxType" />
-		</xsd:choice>
-	</xsd:complexType>
-	<xsd:complexType name="DirichletType" />
-	<xsd:complexType name="FieldSpecificationType" />
-	<xsd:complexType name="SourceFluxType" />
-	<xsd:complexType name="FunctionsType">
-		<xsd:choice minOccurs="0" maxOccurs="unbounded">
-			<xsd:element name="CompositeFunction" type="CompositeFunctionType" />
-			<xsd:element name="SymbolicFunction" type="SymbolicFunctionType" />
-			<xsd:element name="TableFunction" type="TableFunctionType" />
-		</xsd:choice>
-<<<<<<< HEAD
-=======
+	</xsd:complexType>
+	<xsd:complexType name="FaceManagerType">
+		<xsd:choice minOccurs="0" maxOccurs="unbounded">
+			<xsd:element name="neighborData" type="neighborDataType" />
+			<xsd:element name="sets" type="setsType" />
+		</xsd:choice>
 		<!--localToGlobalMap => (no description available)-->
 		<xsd:attribute name="localToGlobalMap" type="globalIndex_array" />
 		<!--globalToLocalMap => (no description available)-->
@@ -356,6 +588,12 @@
 		<xsd:attribute name="faceCenter" type="r1_array" />
 		<!--faceNormal => (no description available)-->
 		<xsd:attribute name="faceNormal" type="r1_array" />
+		<!--parentIndex => Parent index of the face.-->
+		<xsd:attribute name="parentIndex" type="localIndex_array" />
+		<!--childIndex => child index of the face.-->
+		<xsd:attribute name="childIndex" type="localIndex_array" />
+		<!--ruptureState => Rupture state of the face.0=not ready for rupture. 1=ready for rupture. 2=ruptured-->
+		<xsd:attribute name="ruptureState" type="integer_array" />
 		<!--gravityDepth => (no description available)-->
 		<xsd:attribute name="gravityDepth" type="real64_array" />
 		<!--facePressure => (no description available)-->
@@ -366,821 +604,6 @@
 		<xsd:attribute name="viscosity" type="real64_array2d" />
 		<!--mobility => (no description available)-->
 		<xsd:attribute name="mobility" type="real64_array" />
-		<!--parentIndex => Parent index of the face.-->
-		<xsd:attribute name="parentIndex" type="localIndex_array" />
-		<!--childIndex => child index of the face.-->
-		<xsd:attribute name="childIndex" type="localIndex_array" />
-		<!--ruptureState => Rupture state of the face.0=not ready for rupture. 1=ready for rupture. 2=ruptured-->
-		<xsd:attribute name="ruptureState" type="integer_array" />
->>>>>>> fd1caf90
-	</xsd:complexType>
-	<xsd:complexType name="CompositeFunctionType" />
-	<xsd:complexType name="SymbolicFunctionType" />
-	<xsd:complexType name="TableFunctionType" />
-	<xsd:complexType name="GeometryType">
-		<xsd:choice minOccurs="0" maxOccurs="unbounded">
-			<xsd:element name="Box" type="BoxType" />
-			<xsd:element name="ThickPlane" type="ThickPlaneType" />
-		</xsd:choice>
-	</xsd:complexType>
-	<xsd:complexType name="BoxType" />
-	<xsd:complexType name="ThickPlaneType" />
-	<xsd:complexType name="IncludedType">
-		<xsd:choice minOccurs="0" maxOccurs="unbounded">
-			<xsd:element name="File" type="FileType" />
-		</xsd:choice>
-	</xsd:complexType>
-	<xsd:complexType name="FileType" />
-	<xsd:complexType name="MeshType">
-		<xsd:choice minOccurs="0" maxOccurs="unbounded">
-			<xsd:element name="InternalMesh" type="InternalMeshType" />
-			<xsd:element name="MeshFile" type="MeshFileType" />
-			<xsd:element name="PAMELAMeshGenerator" type="PAMELAMeshGeneratorType" />
-		</xsd:choice>
-	</xsd:complexType>
-<<<<<<< HEAD
-	<xsd:complexType name="InternalMeshType">
-=======
-	<xsd:complexType name="elementSubRegionsType" />
-	<xsd:complexType name="MeshFileType">
->>>>>>> fd1caf90
-		<xsd:choice minOccurs="0" maxOccurs="unbounded">
-			<xsd:element name="Level0" type="Level0Type" />
-		</xsd:choice>
-		<!--meshLevels => (no description available)-->
-		<xsd:attribute name="meshLevels" type="integer" />
-	</xsd:complexType>
-	<xsd:complexType name="InternalMeshType">
-		<xsd:choice minOccurs="0" maxOccurs="unbounded">
-			<xsd:element name="Level0" type="Level0Type" />
-		</xsd:choice>
-		<!--meshLevels => (no description available)-->
-		<xsd:attribute name="meshLevels" type="integer" />
-	</xsd:complexType>
-<<<<<<< HEAD
-	<xsd:complexType name="PAMELAMeshGeneratorType">
-		<xsd:choice minOccurs="0" maxOccurs="unbounded">
-			<xsd:element name="Level0" type="Level0Type" />
-=======
-	<xsd:complexType name="ConstitutiveType">
-		<xsd:choice minOccurs="0" maxOccurs="unbounded">
-			<xsd:element name="BlackOilFluid" type="BlackOilFluidType" />
-			<xsd:element name="CompositionalMultiphaseFluid" type="CompositionalMultiphaseFluidType" />
-			<xsd:element name="VanGenuchtenCapillaryPressure" type="VanGenuchtenCapillaryPressureType" />
-			<xsd:element name="CompressibleSinglePhaseFluid" type="CompressibleSinglePhaseFluidType" />
-			<xsd:element name="LinearElasticAnisotropic" type="LinearElasticAnisotropicType" />
-			<xsd:element name="PoroLinearElasticAnisotropic" type="PoroLinearElasticAnisotropicType" />
-			<xsd:element name="PoroLinearElasticIsotropic" type="PoroLinearElasticIsotropicType" />
-			<xsd:element name="BrooksCoreyCapillaryPressure" type="BrooksCoreyCapillaryPressureType" />
-			<xsd:element name="PoreVolumeCompressibleSolid" type="PoreVolumeCompressibleSolidType" />
-			<xsd:element name="BrooksCoreyRelativePermeability" type="BrooksCoreyRelativePermeabilityType" />
-			<xsd:element name="BrooksCoreyBakerRelativePermeability" type="BrooksCoreyBakerRelativePermeabilityType" />
-			<xsd:element name="LinearElasticIsotropic" type="LinearElasticIsotropicType" />
-			<xsd:element name="VanGenuchtenBakerRelativePermeability" type="VanGenuchtenBakerRelativePermeabilityType" />
-		</xsd:choice>
-	</xsd:complexType>
-	<xsd:complexType name="BlackOilFluidType">
-		<!--phaseFraction => (no description available)-->
-		<xsd:attribute name="phaseFraction" type="real64_array3d" />
-		<!--dPhaseFraction_dPressure => (no description available)-->
-		<xsd:attribute name="dPhaseFraction_dPressure" type="real64_array3d" />
-		<!--dPhaseFraction_dTemperature => (no description available)-->
-		<xsd:attribute name="dPhaseFraction_dTemperature" type="real64_array3d" />
-		<!--dPhaseFraction_dGlobalCompFraction => (no description available)-->
-		<xsd:attribute name="dPhaseFraction_dGlobalCompFraction" type="LvArray::Array&lt;double, 4, long, LvArray::ChaiVector&lt;double&gt; &gt;" />
-		<!--phaseDensity => (no description available)-->
-		<xsd:attribute name="phaseDensity" type="real64_array3d" />
-		<!--dPhaseDensity_dPressure => (no description available)-->
-		<xsd:attribute name="dPhaseDensity_dPressure" type="real64_array3d" />
-		<!--dPhaseDensity_dTemperature => (no description available)-->
-		<xsd:attribute name="dPhaseDensity_dTemperature" type="real64_array3d" />
-		<!--dPhaseDensity_dGlobalCompFraction => (no description available)-->
-		<xsd:attribute name="dPhaseDensity_dGlobalCompFraction" type="LvArray::Array&lt;double, 4, long, LvArray::ChaiVector&lt;double&gt; &gt;" />
-		<!--phaseViscosity => (no description available)-->
-		<xsd:attribute name="phaseViscosity" type="real64_array3d" />
-		<!--dPhaseViscosity_dPressure => (no description available)-->
-		<xsd:attribute name="dPhaseViscosity_dPressure" type="real64_array3d" />
-		<!--dPhaseViscosity_dTemperature => (no description available)-->
-		<xsd:attribute name="dPhaseViscosity_dTemperature" type="real64_array3d" />
-		<!--dPhaseViscosity_dGlobalCompFraction => (no description available)-->
-		<xsd:attribute name="dPhaseViscosity_dGlobalCompFraction" type="LvArray::Array&lt;double, 4, long, LvArray::ChaiVector&lt;double&gt; &gt;" />
-		<!--phaseCompFraction => (no description available)-->
-		<xsd:attribute name="phaseCompFraction" type="LvArray::Array&lt;double, 4, long, LvArray::ChaiVector&lt;double&gt; &gt;" />
-		<!--dPhaseCompFraction_dPressure => (no description available)-->
-		<xsd:attribute name="dPhaseCompFraction_dPressure" type="LvArray::Array&lt;double, 4, long, LvArray::ChaiVector&lt;double&gt; &gt;" />
-		<!--dPhaseCompFraction_dTemperature => (no description available)-->
-		<xsd:attribute name="dPhaseCompFraction_dTemperature" type="LvArray::Array&lt;double, 4, long, LvArray::ChaiVector&lt;double&gt; &gt;" />
-		<!--dPhaseCompFraction_dGlobalCompFraction => (no description available)-->
-		<xsd:attribute name="dPhaseCompFraction_dGlobalCompFraction" type="LvArray::Array&lt;double, 5, long, LvArray::ChaiVector&lt;double&gt; &gt;" />
-		<!--totalDensity => (no description available)-->
-		<xsd:attribute name="totalDensity" type="real64_array2d" />
-		<!--dTotalDensity_dPressure => (no description available)-->
-		<xsd:attribute name="dTotalDensity_dPressure" type="real64_array2d" />
-		<!--dTotalDensity_dTemperature => (no description available)-->
-		<xsd:attribute name="dTotalDensity_dTemperature" type="real64_array2d" />
-		<!--dTotalDensity_dGlobalCompFraction => (no description available)-->
-		<xsd:attribute name="dTotalDensity_dGlobalCompFraction" type="real64_array3d" />
-	</xsd:complexType>
-	<xsd:complexType name="CompositionalMultiphaseFluidType">
-		<!--phaseFraction => (no description available)-->
-		<xsd:attribute name="phaseFraction" type="real64_array3d" />
-		<!--dPhaseFraction_dPressure => (no description available)-->
-		<xsd:attribute name="dPhaseFraction_dPressure" type="real64_array3d" />
-		<!--dPhaseFraction_dTemperature => (no description available)-->
-		<xsd:attribute name="dPhaseFraction_dTemperature" type="real64_array3d" />
-		<!--dPhaseFraction_dGlobalCompFraction => (no description available)-->
-		<xsd:attribute name="dPhaseFraction_dGlobalCompFraction" type="LvArray::Array&lt;double, 4, long, LvArray::ChaiVector&lt;double&gt; &gt;" />
-		<!--phaseDensity => (no description available)-->
-		<xsd:attribute name="phaseDensity" type="real64_array3d" />
-		<!--dPhaseDensity_dPressure => (no description available)-->
-		<xsd:attribute name="dPhaseDensity_dPressure" type="real64_array3d" />
-		<!--dPhaseDensity_dTemperature => (no description available)-->
-		<xsd:attribute name="dPhaseDensity_dTemperature" type="real64_array3d" />
-		<!--dPhaseDensity_dGlobalCompFraction => (no description available)-->
-		<xsd:attribute name="dPhaseDensity_dGlobalCompFraction" type="LvArray::Array&lt;double, 4, long, LvArray::ChaiVector&lt;double&gt; &gt;" />
-		<!--phaseViscosity => (no description available)-->
-		<xsd:attribute name="phaseViscosity" type="real64_array3d" />
-		<!--dPhaseViscosity_dPressure => (no description available)-->
-		<xsd:attribute name="dPhaseViscosity_dPressure" type="real64_array3d" />
-		<!--dPhaseViscosity_dTemperature => (no description available)-->
-		<xsd:attribute name="dPhaseViscosity_dTemperature" type="real64_array3d" />
-		<!--dPhaseViscosity_dGlobalCompFraction => (no description available)-->
-		<xsd:attribute name="dPhaseViscosity_dGlobalCompFraction" type="LvArray::Array&lt;double, 4, long, LvArray::ChaiVector&lt;double&gt; &gt;" />
-		<!--phaseCompFraction => (no description available)-->
-		<xsd:attribute name="phaseCompFraction" type="LvArray::Array&lt;double, 4, long, LvArray::ChaiVector&lt;double&gt; &gt;" />
-		<!--dPhaseCompFraction_dPressure => (no description available)-->
-		<xsd:attribute name="dPhaseCompFraction_dPressure" type="LvArray::Array&lt;double, 4, long, LvArray::ChaiVector&lt;double&gt; &gt;" />
-		<!--dPhaseCompFraction_dTemperature => (no description available)-->
-		<xsd:attribute name="dPhaseCompFraction_dTemperature" type="LvArray::Array&lt;double, 4, long, LvArray::ChaiVector&lt;double&gt; &gt;" />
-		<!--dPhaseCompFraction_dGlobalCompFraction => (no description available)-->
-		<xsd:attribute name="dPhaseCompFraction_dGlobalCompFraction" type="LvArray::Array&lt;double, 5, long, LvArray::ChaiVector&lt;double&gt; &gt;" />
-		<!--totalDensity => (no description available)-->
-		<xsd:attribute name="totalDensity" type="real64_array2d" />
-		<!--dTotalDensity_dPressure => (no description available)-->
-		<xsd:attribute name="dTotalDensity_dPressure" type="real64_array2d" />
-		<!--dTotalDensity_dTemperature => (no description available)-->
-		<xsd:attribute name="dTotalDensity_dTemperature" type="real64_array2d" />
-		<!--dTotalDensity_dGlobalCompFraction => (no description available)-->
-		<xsd:attribute name="dTotalDensity_dGlobalCompFraction" type="real64_array3d" />
-	</xsd:complexType>
-	<xsd:complexType name="VanGenuchtenCapillaryPressureType">
-		<!--phaseTypes => (no description available)-->
-		<xsd:attribute name="phaseTypes" type="integer_array" />
-		<!--phaseOrder => (no description available)-->
-		<xsd:attribute name="phaseOrder" type="integer_array" />
-		<!--phaseCapPressure => (no description available)-->
-		<xsd:attribute name="phaseCapPressure" type="real64_array3d" />
-		<!--dPhaseCapPressure_dPhaseVolFraction => (no description available)-->
-		<xsd:attribute name="dPhaseCapPressure_dPhaseVolFraction" type="LvArray::Array&lt;double, 4, long, LvArray::ChaiVector&lt;double&gt; &gt;" />
-	</xsd:complexType>
-	<xsd:complexType name="CompressibleSinglePhaseFluidType">
-		<!--density => (no description available)-->
-		<xsd:attribute name="density" type="real64_array2d" />
-		<!--dPressure_dDensity => (no description available)-->
-		<xsd:attribute name="dPressure_dDensity" type="real64_array2d" />
-		<!--viscosity => (no description available)-->
-		<xsd:attribute name="viscosity" type="real64_array2d" />
-		<!--dViscosity_dDensity => (no description available)-->
-		<xsd:attribute name="dViscosity_dDensity" type="real64_array2d" />
-	</xsd:complexType>
-	<xsd:complexType name="LinearElasticAnisotropicType">
-		<!--density => Material Density-->
-		<xsd:attribute name="density" type="real64_array2d" />
-		<!--DeviatorStress => Stress Deviator-->
-		<xsd:attribute name="DeviatorStress" type="r2Sym_array2d" />
-		<!--MeanStress => Mean stress-->
-		<xsd:attribute name="MeanStress" type="real64_array2d" />
-		<!--defaultStiffness => Default Elastic Stiffness Tensor in Voigt notation-->
-		<xsd:attribute name="defaultStiffness" type="geosx::constitutive::LinearElasticAnisotropic::StiffnessTensor" />
-		<!--stiffness => Elastic Stiffness Field in Voigt notation-->
-		<xsd:attribute name="stiffness" type="LvArray::Array&lt;geosx::constitutive::LinearElasticAnisotropic::StiffnessTensor, 1, long, LvArray::ChaiVector&lt;geosx::constitutive::LinearElasticAnisotropic::StiffnessTensor&gt; &gt;" />
-	</xsd:complexType>
-	<xsd:complexType name="PoroLinearElasticAnisotropicType">
-		<!--density => Material Density-->
-		<xsd:attribute name="density" type="real64_array2d" />
-		<!--DeviatorStress => Stress Deviator-->
-		<xsd:attribute name="DeviatorStress" type="r2Sym_array2d" />
-		<!--MeanStress => Mean stress-->
-		<xsd:attribute name="MeanStress" type="real64_array2d" />
-		<!--defaultStiffness => Default Elastic Stiffness Tensor in Voigt notation-->
-		<xsd:attribute name="defaultStiffness" type="geosx::constitutive::LinearElasticAnisotropic::StiffnessTensor" />
-		<!--stiffness => Elastic Stiffness Field in Voigt notation-->
-		<xsd:attribute name="stiffness" type="LvArray::Array&lt;geosx::constitutive::LinearElasticAnisotropic::StiffnessTensor, 1, long, LvArray::ChaiVector&lt;geosx::constitutive::LinearElasticAnisotropic::StiffnessTensor&gt; &gt;" />
-		<!--poreVolumeMultiplier => (no description available)-->
-		<xsd:attribute name="poreVolumeMultiplier" type="real64_array2d" />
-		<!--dPVMult_dDensity => (no description available)-->
-		<xsd:attribute name="dPVMult_dDensity" type="real64_array2d" />
-	</xsd:complexType>
-	<xsd:complexType name="PoroLinearElasticIsotropicType">
-		<!--density => Material Density-->
-		<xsd:attribute name="density" type="real64_array2d" />
-		<!--DeviatorStress => Stress Deviator-->
-		<xsd:attribute name="DeviatorStress" type="r2Sym_array2d" />
-		<!--MeanStress => Mean stress-->
-		<xsd:attribute name="MeanStress" type="real64_array2d" />
-		<!--BulkModulus => Elastic Bulk Modulus Field-->
-		<xsd:attribute name="BulkModulus" type="real64_array" />
-		<!--ShearModulus => Elastic Shear Modulus-->
-		<xsd:attribute name="ShearModulus" type="real64_array" />
-		<!--poreVolumeMultiplier => (no description available)-->
-		<xsd:attribute name="poreVolumeMultiplier" type="real64_array2d" />
-		<!--dPVMult_dDensity => (no description available)-->
-		<xsd:attribute name="dPVMult_dDensity" type="real64_array2d" />
-	</xsd:complexType>
-	<xsd:complexType name="BrooksCoreyCapillaryPressureType">
-		<!--phaseTypes => (no description available)-->
-		<xsd:attribute name="phaseTypes" type="integer_array" />
-		<!--phaseOrder => (no description available)-->
-		<xsd:attribute name="phaseOrder" type="integer_array" />
-		<!--phaseCapPressure => (no description available)-->
-		<xsd:attribute name="phaseCapPressure" type="real64_array3d" />
-		<!--dPhaseCapPressure_dPhaseVolFraction => (no description available)-->
-		<xsd:attribute name="dPhaseCapPressure_dPhaseVolFraction" type="LvArray::Array&lt;double, 4, long, LvArray::ChaiVector&lt;double&gt; &gt;" />
-	</xsd:complexType>
-	<xsd:complexType name="PoreVolumeCompressibleSolidType">
-		<!--poreVolumeMultiplier => (no description available)-->
-		<xsd:attribute name="poreVolumeMultiplier" type="real64_array2d" />
-		<!--dPVMult_dDensity => (no description available)-->
-		<xsd:attribute name="dPVMult_dDensity" type="real64_array2d" />
-	</xsd:complexType>
-	<xsd:complexType name="BrooksCoreyRelativePermeabilityType">
-		<!--phaseTypes => (no description available)-->
-		<xsd:attribute name="phaseTypes" type="integer_array" />
-		<!--phaseRelPerm => (no description available)-->
-		<xsd:attribute name="phaseRelPerm" type="real64_array3d" />
-		<!--dPhaseRelPerm_dPhaseVolFraction => (no description available)-->
-		<xsd:attribute name="dPhaseRelPerm_dPhaseVolFraction" type="LvArray::Array&lt;double, 4, long, LvArray::ChaiVector&lt;double&gt; &gt;" />
-	</xsd:complexType>
-	<xsd:complexType name="BrooksCoreyBakerRelativePermeabilityType">
-		<!--phaseTypes => (no description available)-->
-		<xsd:attribute name="phaseTypes" type="integer_array" />
-		<!--phaseRelPerm => (no description available)-->
-		<xsd:attribute name="phaseRelPerm" type="real64_array3d" />
-		<!--dPhaseRelPerm_dPhaseVolFraction => (no description available)-->
-		<xsd:attribute name="dPhaseRelPerm_dPhaseVolFraction" type="LvArray::Array&lt;double, 4, long, LvArray::ChaiVector&lt;double&gt; &gt;" />
-	</xsd:complexType>
-	<xsd:complexType name="LinearElasticIsotropicType">
-		<!--density => Material Density-->
-		<xsd:attribute name="density" type="real64_array2d" />
-		<!--DeviatorStress => Stress Deviator-->
-		<xsd:attribute name="DeviatorStress" type="r2Sym_array2d" />
-		<!--MeanStress => Mean stress-->
-		<xsd:attribute name="MeanStress" type="real64_array2d" />
-		<!--BulkModulus => Elastic Bulk Modulus Field-->
-		<xsd:attribute name="BulkModulus" type="real64_array" />
-		<!--ShearModulus => Elastic Shear Modulus-->
-		<xsd:attribute name="ShearModulus" type="real64_array" />
-	</xsd:complexType>
-	<xsd:complexType name="VanGenuchtenBakerRelativePermeabilityType">
-		<!--phaseTypes => (no description available)-->
-		<xsd:attribute name="phaseTypes" type="integer_array" />
-		<!--phaseRelPerm => (no description available)-->
-		<xsd:attribute name="phaseRelPerm" type="real64_array3d" />
-		<!--dPhaseRelPerm_dPhaseVolFraction => (no description available)-->
-		<xsd:attribute name="dPhaseRelPerm_dPhaseVolFraction" type="LvArray::Array&lt;double, 4, long, LvArray::ChaiVector&lt;double&gt; &gt;" />
-	</xsd:complexType>
-	<xsd:complexType name="cellManagerType">
-		<xsd:choice minOccurs="0" maxOccurs="unbounded">
-			<xsd:element name="sets" type="setsType" />
-			<xsd:element name="neighborData" type="neighborDataType" />
-			<xsd:element name="cellBlocks" type="cellBlocksType" />
-		</xsd:choice>
-		<!--localToGlobalMap => (no description available)-->
-		<xsd:attribute name="localToGlobalMap" type="globalIndex_array" />
-		<!--globalToLocalMap => (no description available)-->
-		<xsd:attribute name="globalToLocalMap" type="std::map&lt;long long, long, std::less&lt;long long&gt;, std::allocator&lt;std::pair&lt;long long const, long&gt; &gt; &gt;" />
-		<!--isExternal => (no description available)-->
-		<xsd:attribute name="isExternal" type="integer_array" />
-		<!--ghostRank => (no description available)-->
-		<xsd:attribute name="ghostRank" type="integer_array" />
-		<!--domainBoundaryIndicator => (no description available)-->
-		<xsd:attribute name="domainBoundaryIndicator" type="integer_array" />
-	</xsd:complexType>
-	<xsd:complexType name="cellBlocksType" />
-	<xsd:complexType name="commandLineType">
-		<!--inputFileName => Name of the input xml file.-->
-		<xsd:attribute name="inputFileName" type="string" />
-		<!--restartFileName => Name of the restart file.-->
-		<xsd:attribute name="restartFileName" type="string" />
-		<!--beginFromRestart => Flag to indicate restart run.-->
-		<xsd:attribute name="beginFromRestart" type="integer" />
-		<!--problemName => Used in writing the output files, if not specified defaults to the name of the input file..-->
-		<xsd:attribute name="problemName" type="string" />
-		<!--outputDirectory => Directory in which to put the output files, if not specified defaults to the current directory.-->
-		<xsd:attribute name="outputDirectory" type="string" />
-		<!--xPartitionsOverride => Number of partitions in the x-direction-->
-		<xsd:attribute name="xPartitionsOverride" type="integer" />
-		<!--yPartitionsOverride => Number of partitions in the y-direction-->
-		<xsd:attribute name="yPartitionsOverride" type="integer" />
-		<!--zPartitionsOverride => Number of partitions in the z-direction-->
-		<xsd:attribute name="zPartitionsOverride" type="integer" />
-		<!--overridePartitionNumbers => Flag to indicate partition number override-->
-		<xsd:attribute name="overridePartitionNumbers" type="integer" />
-		<!--schemaFileName => Name of the output schema-->
-		<xsd:attribute name="schemaFileName" type="string" />
-	</xsd:complexType>
-	<xsd:complexType name="FieldSpecificationsType">
-		<xsd:choice minOccurs="0" maxOccurs="unbounded">
-			<xsd:element name="SourceFlux" type="SourceFluxType" />
-			<xsd:element name="Dirichlet" type="DirichletType" />
-			<xsd:element name="FieldSpecification" type="FieldSpecificationType" />
-		</xsd:choice>
-	</xsd:complexType>
-	<xsd:complexType name="SourceFluxType" />
-	<xsd:complexType name="DirichletType" />
-	<xsd:complexType name="FieldSpecificationType" />
-	<xsd:complexType name="EventsType">
-		<xsd:choice minOccurs="0" maxOccurs="unbounded">
-			<xsd:element name="HaltEvent" type="HaltEventType" />
-			<xsd:element name="SoloEvent" type="SoloEventType" />
-			<xsd:element name="PeriodicEvent" type="PeriodicEventType" />
-		</xsd:choice>
-		<!--time => Current simulation time.-->
-		<xsd:attribute name="time" type="real64" />
-		<!--dt => Current simulation timestep.-->
-		<xsd:attribute name="dt" type="real64" />
-		<!--cycle => Current simulation cycle number.-->
-		<xsd:attribute name="cycle" type="integer" />
-		<!--currentSubEvent => index of the current subevent.-->
-		<xsd:attribute name="currentSubEvent" type="integer" />
-		<!--currentMaxDt => Maximum dt request for event loop.-->
-		<xsd:attribute name="currentMaxDt" type="real64" />
-	</xsd:complexType>
-	<xsd:complexType name="HaltEventType">
-		<xsd:choice minOccurs="0" maxOccurs="unbounded">
-			<xsd:element name="HaltEvent" type="HaltEventType" />
-			<xsd:element name="SoloEvent" type="SoloEventType" />
-			<xsd:element name="PeriodicEvent" type="PeriodicEventType" />
-		</xsd:choice>
-		<!--lastTime => last event occurrence (time)-->
-		<xsd:attribute name="lastTime" type="real64" />
-		<!--lastCycle => last event occurrence (cycle)-->
-		<xsd:attribute name="lastCycle" type="integer" />
-		<!--currentSubEvent => index of the current subevent-->
-		<xsd:attribute name="currentSubEvent" type="integer" />
-		<!--isTargetExecuting => index of the current subevent-->
-		<xsd:attribute name="isTargetExecuting" type="integer" />
-	</xsd:complexType>
-	<xsd:complexType name="SoloEventType">
-		<xsd:choice minOccurs="0" maxOccurs="unbounded">
-			<xsd:element name="HaltEvent" type="HaltEventType" />
-			<xsd:element name="SoloEvent" type="SoloEventType" />
-			<xsd:element name="PeriodicEvent" type="PeriodicEventType" />
-		</xsd:choice>
-		<!--lastTime => last event occurrence (time)-->
-		<xsd:attribute name="lastTime" type="real64" />
-		<!--lastCycle => last event occurrence (cycle)-->
-		<xsd:attribute name="lastCycle" type="integer" />
-		<!--currentSubEvent => index of the current subevent-->
-		<xsd:attribute name="currentSubEvent" type="integer" />
-		<!--isTargetExecuting => index of the current subevent-->
-		<xsd:attribute name="isTargetExecuting" type="integer" />
-	</xsd:complexType>
-	<xsd:complexType name="PeriodicEventType">
-		<xsd:choice minOccurs="0" maxOccurs="unbounded">
-			<xsd:element name="HaltEvent" type="HaltEventType" />
-			<xsd:element name="SoloEvent" type="SoloEventType" />
-			<xsd:element name="PeriodicEvent" type="PeriodicEventType" />
->>>>>>> fd1caf90
-		</xsd:choice>
-		<!--meshLevels => (no description available)-->
-		<xsd:attribute name="meshLevels" type="integer" />
-	</xsd:complexType>
-	<xsd:complexType name="NumericalMethodsType">
-		<xsd:choice minOccurs="0" maxOccurs="unbounded">
-			<xsd:element name="BasisFunctions" type="BasisFunctionsType" maxOccurs="1" />
-			<xsd:element name="FiniteElements" type="FiniteElementsType" maxOccurs="1" />
-			<xsd:element name="FiniteVolume" type="FiniteVolumeType" maxOccurs="1" />
-			<xsd:element name="QuadratureRules" type="QuadratureRulesType" maxOccurs="1" />
-		</xsd:choice>
-	</xsd:complexType>
-	<xsd:complexType name="BasisFunctionsType">
-		<xsd:choice minOccurs="0" maxOccurs="unbounded">
-<<<<<<< HEAD
-			<xsd:element name="LagrangeBasis1" type="LagrangeBasis1Type" />
-			<xsd:element name="LagrangeBasis2" type="LagrangeBasis2Type" />
-			<xsd:element name="LagrangeBasis3" type="LagrangeBasis3Type" />
-		</xsd:choice>
-	</xsd:complexType>
-	<xsd:complexType name="LagrangeBasis1Type" />
-	<xsd:complexType name="LagrangeBasis2Type" />
-	<xsd:complexType name="LagrangeBasis3Type" />
-=======
-			<xsd:element name="LagrangeBasis3" type="LagrangeBasis3Type" />
-			<xsd:element name="LagrangeBasis2" type="LagrangeBasis2Type" />
-			<xsd:element name="LagrangeBasis1" type="LagrangeBasis1Type" />
-		</xsd:choice>
-	</xsd:complexType>
-	<xsd:complexType name="LagrangeBasis3Type" />
-	<xsd:complexType name="LagrangeBasis2Type" />
-	<xsd:complexType name="LagrangeBasis1Type" />
-	<xsd:complexType name="QuadratureRulesType">
-		<xsd:choice minOccurs="0" maxOccurs="unbounded">
-			<xsd:element name="GaussQuadrature3" type="GaussQuadrature3Type" />
-			<xsd:element name="GaussQuadrature2" type="GaussQuadrature2Type" />
-			<xsd:element name="GaussQuadrature1" type="GaussQuadrature1Type" />
-		</xsd:choice>
-	</xsd:complexType>
-	<xsd:complexType name="GaussQuadrature3Type" />
-	<xsd:complexType name="GaussQuadrature2Type" />
-	<xsd:complexType name="GaussQuadrature1Type" />
->>>>>>> fd1caf90
-	<xsd:complexType name="FiniteElementsType">
-		<xsd:choice minOccurs="0" maxOccurs="unbounded">
-			<xsd:element name="FiniteElementSpace" type="FiniteElementSpaceType" />
-			<xsd:element name="SystemSolverParameters" type="SystemSolverParametersType" maxOccurs="1" />
-		</xsd:choice>
-	</xsd:complexType>
-	<xsd:complexType name="FiniteElementSpaceType" />
-	<xsd:complexType name="SystemSolverParametersType" />
-	<xsd:complexType name="FiniteVolumeType">
-		<xsd:choice minOccurs="0" maxOccurs="unbounded">
-			<xsd:element name="TwoPointFluxApproximation" type="TwoPointFluxApproximationType" />
-		</xsd:choice>
-	</xsd:complexType>
-	<xsd:complexType name="TwoPointFluxApproximationType" />
-	<xsd:complexType name="QuadratureRulesType">
-		<xsd:choice minOccurs="0" maxOccurs="unbounded">
-<<<<<<< HEAD
-			<xsd:element name="GaussQuadrature1" type="GaussQuadrature1Type" />
-			<xsd:element name="GaussQuadrature2" type="GaussQuadrature2Type" />
-			<xsd:element name="GaussQuadrature3" type="GaussQuadrature3Type" />
-=======
-			<xsd:element name="PAMELAMeshGenerator" type="PAMELAMeshGeneratorType" />
-			<xsd:element name="MeshFile" type="MeshFileType" />
-			<xsd:element name="InternalMesh" type="InternalMeshType" />
->>>>>>> fd1caf90
-		</xsd:choice>
-	</xsd:complexType>
-	<xsd:complexType name="GaussQuadrature1Type" />
-	<xsd:complexType name="GaussQuadrature2Type" />
-	<xsd:complexType name="GaussQuadrature3Type" />
-	<xsd:complexType name="OutputsType">
-		<xsd:choice minOccurs="0" maxOccurs="unbounded">
-			<xsd:element name="ChomboIO" type="ChomboIOType" />
-<<<<<<< HEAD
-=======
-			<xsd:element name="Blueprint" type="BlueprintType" />
->>>>>>> fd1caf90
-			<xsd:element name="Restart" type="RestartType" />
-			<xsd:element name="Silo" type="SiloType" />
-		</xsd:choice>
-	</xsd:complexType>
-	<xsd:complexType name="ChomboIOType" />
-<<<<<<< HEAD
-	<xsd:complexType name="RestartType" />
-	<xsd:complexType name="SiloType" />
-	<xsd:complexType name="ParametersType">
-		<xsd:choice minOccurs="0" maxOccurs="unbounded">
-			<xsd:element name="Parameter" type="ParameterType" />
-		</xsd:choice>
-	</xsd:complexType>
-	<xsd:complexType name="ParameterType" />
-	<xsd:complexType name="SolversType">
-		<xsd:choice minOccurs="0" maxOccurs="unbounded">
-			<xsd:element name="CompositionalMultiphaseFlow" type="CompositionalMultiphaseFlowType" />
-			<xsd:element name="DummySolver" type="DummySolverType" />
-			<xsd:element name="Hydrofracture" type="HydrofractureType" />
-			<xsd:element name="LaplaceFEM" type="LaplaceFEMType" />
-			<xsd:element name="Poroelastic" type="PoroelasticType" />
-			<xsd:element name="SinglePhaseFlow" type="SinglePhaseFlowType" />
-			<xsd:element name="SolidMechanicsLagrangianSSLE" type="SolidMechanicsLagrangianSSLEType" />
-			<xsd:element name="SolidMechanics_LagrangianFEM" type="SolidMechanics_LagrangianFEMType" />
-			<xsd:element name="SurfaceGenerator" type="SurfaceGeneratorType" />
-=======
-	<xsd:complexType name="BlueprintType" />
-	<xsd:complexType name="RestartType" />
-	<xsd:complexType name="SiloType" />
-	<xsd:complexType name="SolversType">
-		<xsd:choice minOccurs="0" maxOccurs="unbounded">
-			<xsd:element name="SolidMechanicsLagrangianSSLE" type="SolidMechanicsLagrangianSSLEType" />
-			<xsd:element name="DummySolver" type="DummySolverType" />
-			<xsd:element name="SolidMechanics_LagrangianFEM" type="SolidMechanics_LagrangianFEMType" />
-			<xsd:element name="CompositionalMultiphaseFlow" type="CompositionalMultiphaseFlowType" />
-			<xsd:element name="SinglePhaseFlow" type="SinglePhaseFlowType" />
-			<xsd:element name="LaplaceFEM" type="LaplaceFEMType" />
-			<xsd:element name="SurfaceGenerator" type="SurfaceGeneratorType" />
-			<xsd:element name="Poroelastic" type="PoroelasticType" />
-			<xsd:element name="Hydrofracture" type="HydrofractureType" />
->>>>>>> fd1caf90
-		</xsd:choice>
-		<!--blockSystemRepository => (no description available)-->
-		<xsd:attribute name="blockSystemRepository" type="geosx::systemSolverInterface::EpetraBlockSystem" />
-	</xsd:complexType>
-<<<<<<< HEAD
-	<xsd:complexType name="CompositionalMultiphaseFlowType">
-=======
-	<xsd:complexType name="SolidMechanicsLagrangianSSLEType">
->>>>>>> fd1caf90
-		<xsd:choice minOccurs="0" maxOccurs="unbounded">
-			<xsd:element name="SystemSolverParameters" type="SystemSolverParametersType" maxOccurs="1" />
-		</xsd:choice>
-		<!--gravityVector => (no description available)-->
-		<xsd:attribute name="gravityVector" type="R1Tensor" />
-		<!--maxStableDt => Value of the Maximum Stable Timestep for this solver.-->
-		<xsd:attribute name="maxStableDt" type="real64" />
-<<<<<<< HEAD
-		<!--fluidIndex => (no description available)-->
-		<xsd:attribute name="fluidIndex" type="localIndex" />
-		<!--solidIndex => (no description available)-->
-		<xsd:attribute name="solidIndex" type="localIndex" />
-		<!--relPermIndex => (no description available)-->
-		<xsd:attribute name="relPermIndex" type="localIndex" />
-		<!--capPressureIndex => (no description available)-->
-		<xsd:attribute name="capPressureIndex" type="localIndex" />
-=======
-		<!--timeIntegrationOptionEnum => Time integration enum class value.-->
-		<xsd:attribute name="timeIntegrationOptionEnum" type="geosx::SolidMechanicsLagrangianFEM::timeIntegrationOption" />
->>>>>>> fd1caf90
-	</xsd:complexType>
-	<xsd:complexType name="DummySolverType">
-		<xsd:choice minOccurs="0" maxOccurs="unbounded">
-			<xsd:element name="SystemSolverParameters" type="SystemSolverParametersType" maxOccurs="1" />
-		</xsd:choice>
-		<!--gravityVector => (no description available)-->
-		<xsd:attribute name="gravityVector" type="R1Tensor" />
-		<!--maxStableDt => Value of the Maximum Stable Timestep for this solver.-->
-		<xsd:attribute name="maxStableDt" type="real64" />
-	</xsd:complexType>
-<<<<<<< HEAD
-	<xsd:complexType name="HydrofractureType">
-=======
-	<xsd:complexType name="SolidMechanics_LagrangianFEMType">
->>>>>>> fd1caf90
-		<xsd:choice minOccurs="0" maxOccurs="unbounded">
-			<xsd:element name="SystemSolverParameters" type="SystemSolverParametersType" maxOccurs="1" />
-		</xsd:choice>
-		<!--gravityVector => (no description available)-->
-		<xsd:attribute name="gravityVector" type="R1Tensor" />
-		<!--maxStableDt => Value of the Maximum Stable Timestep for this solver.-->
-		<xsd:attribute name="maxStableDt" type="real64" />
-	</xsd:complexType>
-<<<<<<< HEAD
-	<xsd:complexType name="LaplaceFEMType">
-=======
-	<xsd:complexType name="CompositionalMultiphaseFlowType">
->>>>>>> fd1caf90
-		<xsd:choice minOccurs="0" maxOccurs="unbounded">
-			<xsd:element name="SystemSolverParameters" type="SystemSolverParametersType" maxOccurs="1" />
-		</xsd:choice>
-		<!--gravityVector => (no description available)-->
-		<xsd:attribute name="gravityVector" type="R1Tensor" />
-		<!--maxStableDt => Value of the Maximum Stable Timestep for this solver.-->
-		<xsd:attribute name="maxStableDt" type="real64" />
-		<!--fluidIndex => (no description available)-->
-		<xsd:attribute name="fluidIndex" type="localIndex" />
-		<!--solidIndex => (no description available)-->
-		<xsd:attribute name="solidIndex" type="localIndex" />
-		<!--relPermIndex => (no description available)-->
-		<xsd:attribute name="relPermIndex" type="localIndex" />
-		<!--capPressureIndex => (no description available)-->
-		<xsd:attribute name="capPressureIndex" type="localIndex" />
-	</xsd:complexType>
-<<<<<<< HEAD
-	<xsd:complexType name="PoroelasticType">
-=======
-	<xsd:complexType name="SinglePhaseFlowType">
->>>>>>> fd1caf90
-		<xsd:choice minOccurs="0" maxOccurs="unbounded">
-			<xsd:element name="SystemSolverParameters" type="SystemSolverParametersType" maxOccurs="1" />
-		</xsd:choice>
-		<!--gravityVector => (no description available)-->
-		<xsd:attribute name="gravityVector" type="R1Tensor" />
-		<!--maxStableDt => Value of the Maximum Stable Timestep for this solver.-->
-		<xsd:attribute name="maxStableDt" type="real64" />
-		<!--fluidIndex => (no description available)-->
-		<xsd:attribute name="fluidIndex" type="localIndex" />
-		<!--solidIndex => (no description available)-->
-		<xsd:attribute name="solidIndex" type="localIndex" />
-	</xsd:complexType>
-<<<<<<< HEAD
-	<xsd:complexType name="SinglePhaseFlowType">
-=======
-	<xsd:complexType name="LaplaceFEMType">
->>>>>>> fd1caf90
-		<xsd:choice minOccurs="0" maxOccurs="unbounded">
-			<xsd:element name="SystemSolverParameters" type="SystemSolverParametersType" maxOccurs="1" />
-		</xsd:choice>
-		<!--gravityVector => (no description available)-->
-		<xsd:attribute name="gravityVector" type="R1Tensor" />
-		<!--maxStableDt => Value of the Maximum Stable Timestep for this solver.-->
-		<xsd:attribute name="maxStableDt" type="real64" />
-		<!--fluidIndex => (no description available)-->
-		<xsd:attribute name="fluidIndex" type="localIndex" />
-		<!--solidIndex => (no description available)-->
-		<xsd:attribute name="solidIndex" type="localIndex" />
-	</xsd:complexType>
-<<<<<<< HEAD
-	<xsd:complexType name="SolidMechanicsLagrangianSSLEType">
-=======
-	<xsd:complexType name="SurfaceGeneratorType">
->>>>>>> fd1caf90
-		<xsd:choice minOccurs="0" maxOccurs="unbounded">
-			<xsd:element name="SystemSolverParameters" type="SystemSolverParametersType" maxOccurs="1" />
-		</xsd:choice>
-		<!--gravityVector => (no description available)-->
-		<xsd:attribute name="gravityVector" type="R1Tensor" />
-		<!--maxStableDt => Value of the Maximum Stable Timestep for this solver.-->
-		<xsd:attribute name="maxStableDt" type="real64" />
-		<!--failCriterion => (no description available)-->
-		<xsd:attribute name="failCriterion" type="integer" />
-	</xsd:complexType>
-<<<<<<< HEAD
-	<xsd:complexType name="SolidMechanics_LagrangianFEMType">
-=======
-	<xsd:complexType name="PoroelasticType">
->>>>>>> fd1caf90
-		<xsd:choice minOccurs="0" maxOccurs="unbounded">
-			<xsd:element name="SystemSolverParameters" type="SystemSolverParametersType" maxOccurs="1" />
-		</xsd:choice>
-		<!--gravityVector => (no description available)-->
-		<xsd:attribute name="gravityVector" type="R1Tensor" />
-		<!--maxStableDt => Value of the Maximum Stable Timestep for this solver.-->
-		<xsd:attribute name="maxStableDt" type="real64" />
-<<<<<<< HEAD
-		<!--timeIntegrationOptionEnum => Time integration enum class value.-->
-		<xsd:attribute name="timeIntegrationOptionEnum" type="geosx::SolidMechanicsLagrangianFEM::timeIntegrationOption" />
-	</xsd:complexType>
-	<xsd:complexType name="SurfaceGeneratorType">
-=======
-	</xsd:complexType>
-	<xsd:complexType name="HydrofractureType">
->>>>>>> fd1caf90
-		<xsd:choice minOccurs="0" maxOccurs="unbounded">
-			<xsd:element name="SystemSolverParameters" type="SystemSolverParametersType" maxOccurs="1" />
-		</xsd:choice>
-		<!--gravityVector => (no description available)-->
-		<xsd:attribute name="gravityVector" type="R1Tensor" />
-		<!--maxStableDt => Value of the Maximum Stable Timestep for this solver.-->
-		<xsd:attribute name="maxStableDt" type="real64" />
-<<<<<<< HEAD
-		<!--failCriterion => (no description available)-->
-		<xsd:attribute name="failCriterion" type="integer" />
-=======
->>>>>>> fd1caf90
-	</xsd:complexType>
-	<xsd:complexType name="commandLineType" />
-	<xsd:complexType name="domainType">
-		<xsd:choice minOccurs="0" maxOccurs="unbounded">
-<<<<<<< HEAD
-			<xsd:element name="Constitutive" type="ConstitutiveType" maxOccurs="1" />
-			<xsd:element name="MeshBodies" type="MeshBodiesType" />
-			<xsd:element name="cellManager" type="cellManagerType" />
-=======
-			<xsd:element name="CompositeFunction" type="CompositeFunctionType" />
-			<xsd:element name="TableFunction" type="TableFunctionType" />
-			<xsd:element name="SymbolicFunction" type="SymbolicFunctionType" />
->>>>>>> fd1caf90
-		</xsd:choice>
-		<!--Neighbors => (no description available)-->
-		<xsd:attribute name="Neighbors" type="LvArray::Array&lt;geosx::NeighborCommunicator, 1, long, LvArray::ChaiVector&lt;geosx::NeighborCommunicator&gt; &gt;" />
-		<!--partitionManager => (no description available)-->
-		<xsd:attribute name="partitionManager" type="geosx::PartitionBase" />
-	</xsd:complexType>
-<<<<<<< HEAD
-	<xsd:complexType name="ConstitutiveType">
-=======
-	<xsd:complexType name="CompositeFunctionType" />
-	<xsd:complexType name="TableFunctionType" />
-	<xsd:complexType name="SymbolicFunctionType" />
-	<xsd:complexType name="IncludedType">
->>>>>>> fd1caf90
-		<xsd:choice minOccurs="0" maxOccurs="unbounded">
-			<xsd:element name="BlackOilFluid" type="BlackOilFluidType" />
-			<xsd:element name="BrooksCoreyBakerRelativePermeability" type="BrooksCoreyBakerRelativePermeabilityType" />
-			<xsd:element name="BrooksCoreyCapillaryPressure" type="BrooksCoreyCapillaryPressureType" />
-			<xsd:element name="BrooksCoreyRelativePermeability" type="BrooksCoreyRelativePermeabilityType" />
-			<xsd:element name="CompositionalMultiphaseFluid" type="CompositionalMultiphaseFluidType" />
-			<xsd:element name="CompressibleSinglePhaseFluid" type="CompressibleSinglePhaseFluidType" />
-			<xsd:element name="LinearElasticAnisotropic" type="LinearElasticAnisotropicType" />
-			<xsd:element name="LinearElasticIsotropic" type="LinearElasticIsotropicType" />
-			<xsd:element name="PoreVolumeCompressibleSolid" type="PoreVolumeCompressibleSolidType" />
-			<xsd:element name="PoroLinearElasticAnisotropic" type="PoroLinearElasticAnisotropicType" />
-			<xsd:element name="PoroLinearElasticIsotropic" type="PoroLinearElasticIsotropicType" />
-			<xsd:element name="VanGenuchtenBakerRelativePermeability" type="VanGenuchtenBakerRelativePermeabilityType" />
-			<xsd:element name="VanGenuchtenCapillaryPressure" type="VanGenuchtenCapillaryPressureType" />
-		</xsd:choice>
-	</xsd:complexType>
-	<xsd:complexType name="BlackOilFluidType" />
-	<xsd:complexType name="BrooksCoreyBakerRelativePermeabilityType" />
-	<xsd:complexType name="BrooksCoreyCapillaryPressureType" />
-	<xsd:complexType name="BrooksCoreyRelativePermeabilityType" />
-	<xsd:complexType name="CompositionalMultiphaseFluidType" />
-	<xsd:complexType name="CompressibleSinglePhaseFluidType" />
-	<xsd:complexType name="LinearElasticAnisotropicType" />
-	<xsd:complexType name="LinearElasticIsotropicType" />
-	<xsd:complexType name="PoreVolumeCompressibleSolidType" />
-	<xsd:complexType name="PoroLinearElasticAnisotropicType" />
-	<xsd:complexType name="PoroLinearElasticIsotropicType" />
-	<xsd:complexType name="VanGenuchtenBakerRelativePermeabilityType" />
-	<xsd:complexType name="VanGenuchtenCapillaryPressureType" />
-	<xsd:complexType name="MeshBodiesType">
-		<xsd:choice minOccurs="0" maxOccurs="unbounded">
-			<xsd:element name="InternalMesh" type="InternalMeshType" />
-			<xsd:element name="MeshFile" type="MeshFileType" />
-			<xsd:element name="PAMELAMeshGenerator" type="PAMELAMeshGeneratorType" />
-		</xsd:choice>
-	</xsd:complexType>
-	<xsd:complexType name="Level0Type">
-		<xsd:choice minOccurs="0" maxOccurs="unbounded">
-			<xsd:element name="ElementRegions" type="ElementRegionsType" maxOccurs="1" />
-			<xsd:element name="edgeManager" type="edgeManagerType" />
-			<xsd:element name="FaceManager" type="FaceManagerType" />
-			<xsd:element name="nodeManager" type="nodeManagerType" />
-		</xsd:choice>
-		<!--meshLevel => (no description available)-->
-		<xsd:attribute name="meshLevel" type="integer" />
-	</xsd:complexType>
-	<xsd:complexType name="ElementRegionsType">
-		<xsd:choice minOccurs="0" maxOccurs="unbounded">
-			<xsd:element name="elementRegions" type="elementRegionsType" />
-			<xsd:element name="neighborData" type="neighborDataType" />
-			<xsd:element name="sets" type="setsType" />
-			<xsd:element name="ElementRegion" type="ElementRegionType" />
-		</xsd:choice>
-		<!--localToGlobalMap => (no description available)-->
-		<xsd:attribute name="localToGlobalMap" type="globalIndex_array" />
-		<!--globalToLocalMap => (no description available)-->
-		<xsd:attribute name="globalToLocalMap" type="std::map&lt;long long, long, std::less&lt;long long&gt;, std::allocator&lt;std::pair&lt;long long const, long&gt; &gt; &gt;" />
-		<!--isExternal => (no description available)-->
-		<xsd:attribute name="isExternal" type="integer_array" />
-		<!--ghostRank => (no description available)-->
-		<xsd:attribute name="ghostRank" type="integer_array" />
-		<!--domainBoundaryIndicator => (no description available)-->
-		<xsd:attribute name="domainBoundaryIndicator" type="integer_array" />
-	</xsd:complexType>
-	<xsd:complexType name="elementRegionsType" />
-	<xsd:complexType name="neighborDataType" />
-	<xsd:complexType name="setsType" />
-	<xsd:complexType name="edgeManagerType">
-		<xsd:choice minOccurs="0" maxOccurs="unbounded">
-			<xsd:element name="neighborData" type="neighborDataType" />
-			<xsd:element name="sets" type="setsType" />
-		</xsd:choice>
-		<!--localToGlobalMap => (no description available)-->
-		<xsd:attribute name="localToGlobalMap" type="globalIndex_array" />
-		<!--globalToLocalMap => (no description available)-->
-		<xsd:attribute name="globalToLocalMap" type="std::map&lt;long long, long, std::less&lt;long long&gt;, std::allocator&lt;std::pair&lt;long long const, long&gt; &gt; &gt;" />
-		<!--isExternal => (no description available)-->
-		<xsd:attribute name="isExternal" type="integer_array" />
-		<!--ghostRank => (no description available)-->
-		<xsd:attribute name="ghostRank" type="integer_array" />
-		<!--domainBoundaryIndicator => (no description available)-->
-		<xsd:attribute name="domainBoundaryIndicator" type="integer_array" />
-		<!--nodeList => (no description available)-->
-		<xsd:attribute name="nodeList" type="geosx::InterObjectRelation&lt;LvArray::Array&lt;long, 2, long, LvArray::ChaiVector&lt;long&gt; &gt; &gt;" />
-		<!--faceList => (no description available)-->
-		<xsd:attribute name="faceList" type="geosx::InterObjectRelation&lt;LvArray::Array&lt;LvArray::SortedArray&lt;long, long&gt;, 1, long, LvArray::ChaiVector&lt;LvArray::SortedArray&lt;long, long&gt; &gt; &gt; &gt;" />
-		<!--parentIndex => Parent index of the edge.-->
-		<xsd:attribute name="parentIndex" type="localIndex_array" />
-	</xsd:complexType>
-	<xsd:complexType name="FaceManagerType">
-		<xsd:choice minOccurs="0" maxOccurs="unbounded">
-			<xsd:element name="neighborData" type="neighborDataType" />
-			<xsd:element name="sets" type="setsType" />
-		</xsd:choice>
-		<!--localToGlobalMap => (no description available)-->
-		<xsd:attribute name="localToGlobalMap" type="globalIndex_array" />
-		<!--globalToLocalMap => (no description available)-->
-		<xsd:attribute name="globalToLocalMap" type="std::map&lt;long long, long, std::less&lt;long long&gt;, std::allocator&lt;std::pair&lt;long long const, long&gt; &gt; &gt;" />
-		<!--isExternal => (no description available)-->
-		<xsd:attribute name="isExternal" type="integer_array" />
-		<!--ghostRank => (no description available)-->
-		<xsd:attribute name="ghostRank" type="integer_array" />
-		<!--domainBoundaryIndicator => (no description available)-->
-		<xsd:attribute name="domainBoundaryIndicator" type="integer_array" />
-		<!--nodeList => (no description available)-->
-		<xsd:attribute name="nodeList" type="geosx::InterObjectRelation&lt;LvArray::Array&lt;LvArray::Array&lt;long, 1, long, LvArray::ChaiVector&lt;long&gt; &gt;, 1, long, LvArray::ChaiVector&lt;LvArray::Array&lt;long, 1, long, LvArray::ChaiVector&lt;long&gt; &gt; &gt; &gt; &gt;" />
-		<!--edgeList => (no description available)-->
-		<xsd:attribute name="edgeList" type="geosx::InterObjectRelation&lt;LvArray::Array&lt;LvArray::Array&lt;long, 1, long, LvArray::ChaiVector&lt;long&gt; &gt;, 1, long, LvArray::ChaiVector&lt;LvArray::Array&lt;long, 1, long, LvArray::ChaiVector&lt;long&gt; &gt; &gt; &gt; &gt;" />
-		<!--elemRegionList => (no description available)-->
-		<xsd:attribute name="elemRegionList" type="localIndex_array2d" />
-		<!--elemSubRegionList => (no description available)-->
-		<xsd:attribute name="elemSubRegionList" type="localIndex_array2d" />
-		<!--elemList => (no description available)-->
-		<xsd:attribute name="elemList" type="localIndex_array2d" />
-		<!--faceArea => (no description available)-->
-		<xsd:attribute name="faceArea" type="real64_array" />
-		<!--faceCenter => (no description available)-->
-		<xsd:attribute name="faceCenter" type="r1_array" />
-		<!--faceNormal => (no description available)-->
-		<xsd:attribute name="faceNormal" type="r1_array" />
-		<!--gravityDepth => (no description available)-->
-		<xsd:attribute name="gravityDepth" type="real64_array" />
-		<!--facePressure => (no description available)-->
-		<xsd:attribute name="facePressure" type="real64_array" />
-		<!--density => (no description available)-->
-		<xsd:attribute name="density" type="real64_array2d" />
-		<!--viscosity => (no description available)-->
-		<xsd:attribute name="viscosity" type="real64_array2d" />
-		<!--mobility => (no description available)-->
-		<xsd:attribute name="mobility" type="real64_array" />
-		<!--parentIndex => Parent index of the face.-->
-		<xsd:attribute name="parentIndex" type="localIndex_array" />
-		<!--childIndex => child index of the face.-->
-		<xsd:attribute name="childIndex" type="localIndex_array" />
-		<!--ruptureState => Rupture state of the face.0=not ready for rupture. 1=ready for rupture. 2=ruptured-->
-		<xsd:attribute name="ruptureState" type="integer_array" />
 	</xsd:complexType>
 	<xsd:complexType name="nodeManagerType">
 		<xsd:choice minOccurs="0" maxOccurs="unbounded">
@@ -1209,6 +632,10 @@
 		<xsd:attribute name="elemSubRegionList" type="LvArray::Array&lt;LvArray::Array&lt;long, 1, long, LvArray::ChaiVector&lt;long&gt; &gt;, 1, long, LvArray::ChaiVector&lt;LvArray::Array&lt;long, 1, long, LvArray::ChaiVector&lt;long&gt; &gt; &gt; &gt;" />
 		<!--elemList => (no description available)-->
 		<xsd:attribute name="elemList" type="LvArray::Array&lt;LvArray::Array&lt;long, 1, long, LvArray::ChaiVector&lt;long&gt; &gt;, 1, long, LvArray::ChaiVector&lt;LvArray::Array&lt;long, 1, long, LvArray::ChaiVector&lt;long&gt; &gt; &gt; &gt;" />
+		<!--parentIndex => Parent index of node.-->
+		<xsd:attribute name="parentIndex" type="localIndex_array" />
+		<!--degreeFromCrack => connectivity distance from crack.-->
+		<xsd:attribute name="degreeFromCrack" type="integer_array" />
 		<!--TotalDisplacement => An array that holds the total displacements on the nodes. => SolidMechanicsLagrangianSSLE, SolidMechanics_LagrangianFEM-->
 		<xsd:attribute name="TotalDisplacement" type="r1_array" />
 		<!--IncrementalDisplacement => An array that holds the incremental displacements for the current time step on the nodes. => SolidMechanicsLagrangianSSLE, SolidMechanics_LagrangianFEM-->
@@ -1229,10 +656,6 @@
 		<xsd:attribute name="" type="real64_array" />
 		<!--blockLocalDofNumber_Laplace => Global DOF numbers for the primary field variable-->
 		<xsd:attribute name="blockLocalDofNumber_Laplace" type="globalIndex_array" />
-		<!--parentIndex => Parent index of node.-->
-		<xsd:attribute name="parentIndex" type="localIndex_array" />
-		<!--degreeFromCrack => connectivity distance from crack.-->
-		<xsd:attribute name="degreeFromCrack" type="integer_array" />
 	</xsd:complexType>
 	<xsd:complexType name="cellManagerType">
 		<xsd:choice minOccurs="0" maxOccurs="unbounded">
