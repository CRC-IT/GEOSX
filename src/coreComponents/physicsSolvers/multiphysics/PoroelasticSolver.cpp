/*
 * ------------------------------------------------------------------------------------------------------------
 * SPDX-License-Identifier: LGPL-2.1-only
 *
 * Copyright (c) 2018-2019 Lawrence Livermore National Security LLC
 * Copyright (c) 2018-2019 The Board of Trustees of the Leland Stanford Junior University
 * Copyright (c) 2018-2019 Total, S.A
 * Copyright (c) 2019-     GEOSX Contributors
 * All right reserved
 *
 * See top level LICENSE, COPYRIGHT, CONTRIBUTORS, NOTICE, and ACKNOWLEDGEMENTS files for details.
 * ------------------------------------------------------------------------------------------------------------
 */

/**
 * @file PoroelasticSolver.cpp
 *
 */


#include "PoroelasticSolver.hpp"

#include "constitutive/ConstitutiveManager.hpp"
#include "managers/NumericalMethodsManager.hpp"
#include "finiteElement/Kinematics.h"
#include "managers/DomainPartition.hpp"
#include "mesh/MeshForLoopInterface.hpp"
#include "meshUtilities/ComputationalGeometry.hpp"
#include "physicsSolvers/fluidFlow/SinglePhaseFlow.hpp"
#include "physicsSolvers/solidMechanics/SolidMechanicsLagrangianFEM.hpp"


namespace geosx
{

using namespace dataRepository;
using namespace constitutive;

PoroelasticSolver::PoroelasticSolver( const std::string& name,
                                      Group * const parent ):
  SolverBase(name,parent),
  m_solidSolverName(),
  m_flowSolverName(),
  m_couplingTypeOptionString("FixedStress"),
  m_couplingTypeOption()

{
  registerWrapper(viewKeyStruct::solidSolverNameString, &m_solidSolverName, 0)->
    setInputFlag(InputFlags::REQUIRED)->
    setDescription("Name of the solid mechanics solver to use in the poroelastic solver");

  registerWrapper(viewKeyStruct::fluidSolverNameString, &m_flowSolverName, 0)->
    setInputFlag(InputFlags::REQUIRED)->
    setDescription("Name of the fluid mechanics solver to use in the poroelastic solver");

  registerWrapper(viewKeyStruct::couplingTypeOptionStringString, &m_couplingTypeOptionString, 0)->
    setInputFlag(InputFlags::REQUIRED)->
    setDescription("Coupling option: (FixedStress, TightlyCoupled)");

}

void PoroelasticSolver::RegisterDataOnMesh( dataRepository::Group * const MeshBodies )
{
  for( auto & mesh : MeshBodies->GetSubGroups() )
  {
    ElementRegionManager * const elemManager = mesh.second->group_cast<MeshBody*>()->getMeshLevel(0)->getElemManager();


    elemManager->forElementSubRegions<CellElementSubRegion,
                                      FaceElementSubRegion>( [&]( auto * const elementSubRegion ) -> void
      {
        elementSubRegion->template registerWrapper< array1d<real64> >( viewKeyStruct::totalMeanStressString )->
          setDescription("Total Mean Stress");
        elementSubRegion->template registerWrapper< array1d<real64> >( viewKeyStruct::oldTotalMeanStressString )->
          setDescription("Total Mean Stress");
      });
  }
}

void PoroelasticSolver::ImplicitStepSetup( real64 const & GEOSX_UNUSED_ARG( time_n ),
                                           real64 const & GEOSX_UNUSED_ARG( dt ),
                                           DomainPartition * const domain,
                                           DofManager & GEOSX_UNUSED_ARG( dofManager ),
                                           ParallelMatrix & GEOSX_UNUSED_ARG( matrix ),
                                           ParallelVector & GEOSX_UNUSED_ARG( rhs ),
                                           ParallelVector & GEOSX_UNUSED_ARG( solution ) )
{
  MeshLevel * const mesh = domain->getMeshBodies()->GetGroup<MeshBody>(0)->getMeshLevel(0);
  ElementRegionManager * const elemManager = mesh->getElemManager();

  ElementRegionManager::ElementViewAccessor<arrayView1d<real64>> const totalMeanStress =
    elemManager->ConstructViewAccessor<array1d<real64>, arrayView1d<real64>>(viewKeyStruct::totalMeanStressString);

  ElementRegionManager::ElementViewAccessor<arrayView1d<real64>> oldTotalMeanStress =
    elemManager->ConstructViewAccessor<array1d<real64>, arrayView1d<real64>>(viewKeyStruct::oldTotalMeanStressString);

  //***** loop over all elements and initialize the derivative arrays *****
  forAllElemsInMesh( mesh, [&]( localIndex const er,
                                localIndex const esr,
                                localIndex const k)->void
  {
    oldTotalMeanStress[er][esr][k] = totalMeanStress[er][esr][k];
  });
}

void PoroelasticSolver::ImplicitStepComplete( real64 const& GEOSX_UNUSED_ARG( time_n ),
                                              real64 const& GEOSX_UNUSED_ARG( dt ),
                                              DomainPartition * const GEOSX_UNUSED_ARG( domain ) )
{
}

void PoroelasticSolver::PostProcessInput()
{
  string ctOption = this->getReference<string>(viewKeyStruct::couplingTypeOptionStringString);

  if( ctOption == "FixedStress" )
  {
    this->m_couplingTypeOption = couplingTypeOption::FixedStress;
  }
  else if( ctOption == "TightlyCoupled" )
  {
    this->m_couplingTypeOption = couplingTypeOption::TightlyCoupled;
  }
  else
  {
    GEOS_ERROR("invalid coupling type option");
  }

}

void PoroelasticSolver::InitializePostInitialConditions_PreSubGroups(Group * const problemManager)
{
  this->getParent()->GetGroup(m_flowSolverName)->group_cast<SinglePhaseFlow*>()->setPoroElasticCoupling();
  // Calculate initial total mean stress
  this->UpdateDeformationForCoupling(problemManager->GetGroup<DomainPartition>(keys::domain));
}

PoroelasticSolver::~PoroelasticSolver()
{
  // TODO Auto-generated destructor stub
}

void PoroelasticSolver::ResetStateToBeginningOfStep( DomainPartition * const domain )
{
  MeshLevel * const mesh = domain->getMeshBodies()->GetGroup<MeshBody>(0)->getMeshLevel(0);
  ElementRegionManager * const elemManager = mesh->getElemManager();

  ElementRegionManager::ElementViewAccessor<arrayView1d<real64>> const totalMeanStress =
    elemManager->ConstructViewAccessor<array1d<real64>, arrayView1d<real64>>(viewKeyStruct::totalMeanStressString);

  ElementRegionManager::ElementViewAccessor<arrayView1d<real64>> oldTotalMeanStress =
    elemManager->ConstructViewAccessor<array1d<real64>, arrayView1d<real64>>(viewKeyStruct::oldTotalMeanStressString);

  //***** loop over all elements and initialize the derivative arrays *****
  forAllElemsInMesh( mesh, [&]( localIndex const er,
                                localIndex const esr,
                                localIndex const k)->void
  {
    totalMeanStress[er][esr][k] = oldTotalMeanStress[er][esr][k];
  });
}

real64 PoroelasticSolver::SolverStep( real64 const & time_n,
                                      real64 const & dt,
                                      int const cycleNumber,
                                      DomainPartition * const domain )
{
  real64 dtReturn = dt;
  if( m_couplingTypeOption == couplingTypeOption::FixedStress )
  {
    dtReturn = SplitOperatorStep( time_n, dt, cycleNumber, domain->group_cast<DomainPartition*>() );
  }
  else if( m_couplingTypeOption == couplingTypeOption::TightlyCoupled )
  {
    GEOS_ERROR( "couplingTypeOption::FullyImplicit not yet implemented");
  }
  return dtReturn;
}

void PoroelasticSolver::UpdateDeformationForCoupling( DomainPartition * const domain )
{
//  SolverBase & solidSolver =
//    *(this->getParent()->GetGroup(m_solidSolverName)->group_cast<SolverBase*>());

  SinglePhaseFlow & fluidSolver = 
    *(this->getParent()->GetGroup(m_flowSolverName)->group_cast<SinglePhaseFlow*>());

  MeshLevel * const mesh = domain->getMeshBodies()->GetGroup<MeshBody>(0)->getMeshLevel(0);
  
  ElementRegionManager * const elemManager = mesh->getElemManager();
  
  NodeManager * const nodeManager = domain->getMeshBody(0)->getMeshLevel(0)->getNodeManager();

  NumericalMethodsManager const * const numericalMethodManager =
    domain->getParent()->GetGroup<NumericalMethodsManager>(keys::numericalMethodsManager);

  FiniteElementDiscretizationManager const * const feDiscretizationManager =
    numericalMethodManager->GetGroup<FiniteElementDiscretizationManager>(keys::finiteElementDiscretizations);

  ConstitutiveManager * const constitutiveManager =
    domain->GetGroup<ConstitutiveManager >(keys::ConstitutiveManager);

  arrayView1d<R1Tensor> const & X = nodeManager->getReference<r1_array>(nodeManager->viewKeys.referencePosition);
  arrayView1d<R1Tensor> const & u = nodeManager->getReference<r1_array>(keys::TotalDisplacement);
  arrayView1d<R1Tensor> const & uhat = nodeManager->getReference<r1_array>(keys::IncrementalDisplacement);

  ElementRegionManager::ElementViewAccessor<arrayView2d<localIndex const, CellBlock::NODE_MAP_UNIT_STRIDE_DIM>> const elemsToNodes = 
    elemManager->ConstructViewAccessor<CellBlock::NodeMapType, arrayView2d<localIndex const, CellBlock::NODE_MAP_UNIT_STRIDE_DIM>>( CellElementSubRegion::viewKeyStruct::nodeListString );

  ElementRegionManager::ElementViewAccessor<arrayView1d<real64>> totalMeanStress =
    elemManager->ConstructViewAccessor<array1d<real64>, arrayView1d<real64>>(viewKeyStruct::totalMeanStressString);
  
  ElementRegionManager::ElementViewAccessor<arrayView1d<real64>> const oldTotalMeanStress =
    elemManager->ConstructViewAccessor<array1d<real64>, arrayView1d<real64>>(viewKeyStruct::oldTotalMeanStressString);

  ElementRegionManager::ElementViewAccessor<arrayView1d<real64>> const pres =
    elemManager->ConstructViewAccessor<array1d<real64>, arrayView1d<real64>>(FlowSolverBase::viewKeyStruct::pressureString);

  ElementRegionManager::ElementViewAccessor<arrayView1d<real64>> const dPres =
    elemManager->ConstructViewAccessor<array1d<real64>, arrayView1d<real64>>(FlowSolverBase::viewKeyStruct::deltaPressureString);

  ElementRegionManager::ElementViewAccessor<arrayView1d<real64>> poro =
    elemManager->ConstructViewAccessor<array1d<real64>, arrayView1d<real64>>(SinglePhaseFlow::viewKeyStruct::porosityString);
  
  ElementRegionManager::ElementViewAccessor<arrayView1d<real64>> const poroOld =
    elemManager->ConstructViewAccessor<array1d<real64>, arrayView1d<real64>>(SinglePhaseFlow::viewKeyStruct::porosityOldString);
  
  ElementRegionManager::ElementViewAccessor<arrayView1d<real64>> const volume =
    elemManager->ConstructViewAccessor<array1d<real64>, arrayView1d<real64>>(CellBlock::viewKeyStruct::elementVolumeString);
  
  ElementRegionManager::ElementViewAccessor<arrayView1d<real64>> dVol =
    elemManager->ConstructViewAccessor<array1d<real64>, arrayView1d<real64>>(SinglePhaseFlow::viewKeyStruct::deltaVolumeString);

  ElementRegionManager::MaterialViewAccessor< arrayView1d<real64> > const bulkModulus =
    elemManager->ConstructFullMaterialViewAccessor< array1d<real64>, arrayView1d<real64> >( "BulkModulus", constitutiveManager);

  ElementRegionManager::MaterialViewAccessor< arrayView2d<real64> > const pvmult =
    elemManager->ConstructFullMaterialViewAccessor< array2d<real64>, arrayView2d<real64> >( ConstitutiveBase::viewKeyStruct::poreVolumeMultiplierString,
                                                                                        constitutiveManager );
  ElementRegionManager::MaterialViewAccessor<real64> const biotCoefficient =
    elemManager->ConstructFullMaterialViewAccessor<real64>( "BiotCoefficient", constitutiveManager);

  localIndex const solidIndex = domain->getConstitutiveManager()->GetConstitutiveRelation( fluidSolver.solidIndex() )->getIndexInParent();

  for( localIndex er=0 ; er<elemManager->numRegions() ; ++er )
  {
    ElementRegionBase const * const elemRegion = elemManager->GetRegion(er);

    FiniteElementDiscretization const * feDiscretization = feDiscretizationManager->GetGroup<FiniteElementDiscretization>(m_discretizationName);

    for( localIndex esr=0 ; esr<elemRegion->numSubRegions() ; ++esr )
    {
      CellElementSubRegion const * const cellElementSubRegion = elemRegion->GetSubRegion<CellElementSubRegion>(esr);

      arrayView3d<R1Tensor> const & dNdX = cellElementSubRegion->getReference< array3d<R1Tensor> >(keys::dNdX);

      localIndex const numNodesPerElement = elemsToNodes[er][esr].size(1);
      r1_array u_local( numNodesPerElement );
      r1_array uhat_local( numNodesPerElement );

      for( localIndex ei=0 ; ei<cellElementSubRegion->size() ; ++ei )
      {
        CopyGlobalToLocal<R1Tensor>( elemsToNodes[er][esr][ei], u, uhat, u_local, uhat_local, numNodesPerElement );

        real64 volumetricStrain = 0.0;
        localIndex const numQuadraturePoints = feDiscretization->m_finiteElement->n_quadrature_points() ;
        for( localIndex q=0 ; q<numQuadraturePoints; ++q )
        {
          R2Tensor dUdX;
          CalculateGradient( dUdX, u_local, dNdX[ei][q], numNodesPerElement );
          volumetricStrain += dUdX.Trace();
        }
        volumetricStrain /= numQuadraturePoints;
        totalMeanStress[er][esr][ei] = volumetricStrain * bulkModulus[er][esr][solidIndex][ei] - biotCoefficient[er][esr][solidIndex] * (pres[er][esr][ei] + dPres[er][esr][ei]);

        poro[er][esr][ei] = poroOld[er][esr][ei] + (biotCoefficient[er][esr][solidIndex] - poroOld[er][esr][ei]) / bulkModulus[er][esr][solidIndex][ei]
                                                 * (totalMeanStress[er][esr][ei] - oldTotalMeanStress[er][esr][ei] + dPres[er][esr][ei]);

        // update element volume
        R1Tensor Xlocal[ElementRegionManager::maxNumNodesPerElem];
        for (localIndex a = 0; a < elemsToNodes[er][esr].size(1); ++a)
        {
          Xlocal[a] = X[elemsToNodes[er][esr][ei][a]];
          Xlocal[a] += u[elemsToNodes[er][esr][ei][a]] ;
        }

        dVol[er][esr][ei] = computationalGeometry::HexVolume(Xlocal) - volume[er][esr][ei];
      }
    }
  }

}

real64 PoroelasticSolver::SplitOperatorStep( real64 const& time_n,
                                             real64 const& dt,
                                             integer const cycleNumber,
                                             DomainPartition * const domain)
{
  real64 dtReturn = dt;
  real64 dtReturnTemporary;

  SolidMechanicsLagrangianFEM &
  solidSolver = *(this->getParent()->GetGroup(m_solidSolverName)->group_cast<SolidMechanicsLagrangianFEM*>());

  SinglePhaseFlow &
  fluidSolver = *(this->getParent()->GetGroup(m_flowSolverName)->group_cast<SinglePhaseFlow*>());

  fluidSolver.SetupSystem( domain,
                           fluidSolver.getDofManager(),
                           fluidSolver.getSystemMatrix(),
                           fluidSolver.getSystemRhs(),
                           fluidSolver.getSystemSolution() );

  solidSolver.SetupSystem( domain,
                           solidSolver.getDofManager(),
                           solidSolver.getSystemMatrix(),
                           solidSolver.getSystemRhs(),
                           solidSolver.getSystemSolution() );

  fluidSolver.ImplicitStepSetup( time_n, dt, domain,
                                 fluidSolver.getDofManager(),
                                 fluidSolver.getSystemMatrix(),
                                 fluidSolver.getSystemRhs(),
                                 fluidSolver.getSystemSolution() );

  solidSolver.ImplicitStepSetup( time_n, dt, domain,
                                 solidSolver.getDofManager(),
                                 solidSolver.getSystemMatrix(),
                                 solidSolver.getSystemRhs(),
                                 solidSolver.getSystemSolution() );

  this->ImplicitStepSetup( time_n, dt, domain, m_dofManager, m_matrix, m_rhs, m_solution );

  int iter = 0;
  while (iter < (*(this->getSystemSolverParameters())).maxIterNewton() )
  {
    if (iter == 0)
    {
      // reset the states of all slave solvers if any of them has been reset
      fluidSolver.ResetStateToBeginningOfStep( domain );
      solidSolver.ResetStateToBeginningOfStep( domain );
      ResetStateToBeginningOfStep( domain );
    }
    
    LOG_LEVEL_RANK_0( 1, "\tIteration: " << iter+1  << ", FlowSolver: " );
    
    dtReturnTemporary = fluidSolver.NonlinearImplicitStep( time_n,
                                                           dtReturn,
                                                           cycleNumber,
                                                           domain,
                                                           fluidSolver.getDofManager(),
                                                           fluidSolver.getSystemMatrix(),
                                                           fluidSolver.getSystemRhs(),
                                                           fluidSolver.getSystemSolution() );

    if (dtReturnTemporary < dtReturn)
    {
      iter = 0;
      dtReturn = dtReturnTemporary;
      continue;
    }

    if (fluidSolver.getSystemSolverParameters()->numNewtonIterations() == 0 && iter > 0)
    {
      LOG_LEVEL_RANK_0( 1, "***** The iterative coupling has converged in " << iter  << " iterations! *****\n" );
      break;
    }

<<<<<<< HEAD
    LOG_LEVEL_RANK_0( 1, "\tIteration: " << iter+1  << ", MechanicsSolver: " );
=======
    if (this->verboseLevel() >= 1)
    {
      GEOS_LOG_RANK_0( "\tIteration: " << iter+1  << ", MechanicsSolver: " );
    }

    solidSolver.ResetStressToBeginningOfStep(domain);
>>>>>>> 7eb0da3b
    dtReturnTemporary = solidSolver.NonlinearImplicitStep( time_n,
                                                           dtReturn,
                                                           cycleNumber,
                                                           domain,
                                                           solidSolver.getDofManager(),
                                                           solidSolver.getSystemMatrix(),
                                                           solidSolver.getSystemRhs(),
                                                           solidSolver.getSystemSolution() );

    solidSolver.updateStress( domain );

    if (dtReturnTemporary < dtReturn)
    {
      iter = 0;
      dtReturn = dtReturnTemporary;
      continue;
    }
    if (solidSolver.getSystemSolverParameters()->numNewtonIterations() > 0)
    {
      this->UpdateDeformationForCoupling(domain);
    }
    ++iter;
  }

  fluidSolver.ImplicitStepComplete( time_n, dt, domain );
  solidSolver.ImplicitStepComplete( time_n, dt, domain );
  this->ImplicitStepComplete( time_n, dt, domain );

  return dtReturn;
}


REGISTER_CATALOG_ENTRY( SolverBase, PoroelasticSolver, std::string const &, Group * const )

} /* namespace geosx */<|MERGE_RESOLUTION|>--- conflicted
+++ resolved
@@ -366,16 +366,9 @@
       break;
     }
 
-<<<<<<< HEAD
     LOG_LEVEL_RANK_0( 1, "\tIteration: " << iter+1  << ", MechanicsSolver: " );
-=======
-    if (this->verboseLevel() >= 1)
-    {
-      GEOS_LOG_RANK_0( "\tIteration: " << iter+1  << ", MechanicsSolver: " );
-    }
 
     solidSolver.ResetStressToBeginningOfStep(domain);
->>>>>>> 7eb0da3b
     dtReturnTemporary = solidSolver.NonlinearImplicitStep( time_n,
                                                            dtReturn,
                                                            cycleNumber,
