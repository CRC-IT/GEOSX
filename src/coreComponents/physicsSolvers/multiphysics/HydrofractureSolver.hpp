/*
 * ------------------------------------------------------------------------------------------------------------
 * SPDX-License-Identifier: LGPL-2.1-only
 *
 * Copyright (c) 2018-2019 Lawrence Livermore National Security LLC
 * Copyright (c) 2018-2019 The Board of Trustees of the Leland Stanford Junior University
 * Copyright (c) 2018-2019 Total, S.A
 * Copyright (c) 2019-     GEOSX Contributors
 * All right reserved
 *
 * See top level LICENSE, COPYRIGHT, CONTRIBUTORS, NOTICE, and ACKNOWLEDGEMENTS files for details.
 * ------------------------------------------------------------------------------------------------------------
 */

/**
 * @file HydrofractureSolver.hpp
 *
 */

#ifndef GEOSX_PHYSICSSOLVERS_MULTIPHYSICS_HYDROFRACTURESOLVER_HPP_
#define GEOSX_PHYSICSSOLVERS_MULTIPHYSICS_HYDROFRACTURESOLVER_HPP_

#include "physicsSolvers/SolverBase.hpp"

namespace geosx
{

class FlowSolverBase;
class SolidMechanicsLagrangianFEM;

class HydrofractureSolver : public SolverBase
{
public:
  HydrofractureSolver( const std::string& name,
                       Group * const parent );

  ~HydrofractureSolver() override;

  /**
   * @brief name of the node manager in the object catalog
   * @return string that contains the catalog name to generate a new NodeManager object through the object catalog.
   */
  static string CatalogName()
  {
    return "Hydrofracture";
  }

#ifdef GEOSX_USE_SEPARATION_COEFFICIENT
  virtual void RegisterDataOnMesh( dataRepository::Group * const MeshBodies ) override final;
#endif

  virtual void SetupDofs( DomainPartition const * const domain,
                          DofManager & dofManager ) const override;

  virtual void SetupSystem( DomainPartition * const domain,
                            DofManager & dofManager,
                            ParallelMatrix & matrix,
                            ParallelVector & rhs,
                            ParallelVector & solution ) override;

  virtual real64 GetTimestepRequest(real64 const time) override;

  virtual void
  ExplicitStepSetup( real64 const & time_n,
                     real64 const & dt,
                     DomainPartition * const domain) override final;
  virtual void
  ImplicitStepSetup( real64 const & time_n,
                     real64 const & dt,
                     DomainPartition * const domain,
                     DofManager & dofManager,
                     ParallelMatrix & matrix,
                     ParallelVector & rhs,
                     ParallelVector & solution ) override final;

  virtual void ImplicitStepComplete( real64 const& time_n,
                                     real64 const& dt,
                                     DomainPartition * const domain ) override final;

  virtual void AssembleSystem( real64 const time,
                               real64 const dt,
                               DomainPartition * const domain,
                               DofManager const & dofManager,
                               ParallelMatrix & matrix,
                               ParallelVector & rhs ) override;

  virtual void ApplyBoundaryConditions( real64 const time,
                                        real64 const dt,
                                        DomainPartition * const domain,
                                        DofManager const & dofManager,
                                        ParallelMatrix & matrix,
                                        ParallelVector & rhs ) override;

  virtual real64
  CalculateResidualNorm( DomainPartition const * const domain,
                         DofManager const & dofManager,
                         ParallelVector const & rhs ) override;

  virtual void SolveSystem( DofManager const & dofManager,
                            ParallelMatrix & matrix,
                            ParallelVector & rhs,
                            ParallelVector & solution ) override;

  virtual real64
  ScalingForSystemSolution( DomainPartition const * const domain,
                            DofManager const & dofManager,
                            ParallelVector const & solution ) override;

  virtual void
  ApplySystemSolution( DofManager const & dofManager,
                       ParallelVector const & solution,
                       real64 const scalingFactor,
                       DomainPartition * const domain ) override;

  virtual void ResetStateToBeginningOfStep( DomainPartition * const domain ) override;

  virtual void SetInitialTimeStep( Group * const domain ) override;

  virtual real64 SolverStep( real64 const & time_n,
                             real64 const & dt,
                             int const cycleNumber,
                             DomainPartition * const domain ) override;

  virtual void SetNextDt( real64 const & currentDt,
                          real64 & nextDt) override;


  virtual real64 ExplicitStep( real64 const & time_n,
                               real64 const & dt,
                               integer const cycleNumber,
                               DomainPartition * const domain ) override;

  void UpdateDeformationForCoupling( DomainPartition * const domain );

//  void ApplyFractureFluidCoupling( DomainPartition * const domain,
//                                   systemSolverInterface::EpetraBlockSystem & blockSystem );

  void ApplyContactAndPressureToFacesInExplicitSolver( DomainPartition * const domain );

  void AssembleForceResidualDerivativeWrtPressure( DomainPartition * const domain,
                                                   ParallelMatrix * const matrix01,
                                                   ParallelVector * const rhs0 );

  void AssembleFluidMassResidualDerivativeWrtDisplacement( DomainPartition const * const domain,
                                                           ParallelMatrix * const matrix10,
                                                           ParallelVector * const rhs0 );


  real64 SplitOperatorStep( real64 const& time_n,
                            real64 const& dt,
                            integer const cycleNumber,
                            DomainPartition * const domain );

  void initializeNewFaceElements( DomainPartition const & domain );

  enum class couplingTypeOption : int
  {
    FixedStress,
    ExplicitlyCoupled,
    TightlyCoupled
  };

  struct viewKeyStruct : SolverBase::viewKeyStruct
  {
    constexpr static auto couplingTypeOptionString = "couplingTypeOptionEnum";
    constexpr static auto couplingTypeOptionStringString = "couplingTypeOption";

    constexpr static auto totalMeanStressString = "totalMeanStress";
    constexpr static auto oldTotalMeanStressString = "oldTotalMeanStress";
    constexpr static auto contactStressString = "contactStress";
    constexpr static auto appliedFacePressureString = "appliedFacePressure";

    constexpr static auto solidSolverNameString = "solidSolverName";
    constexpr static auto fluidSolverNameString = "fluidSolverName";

    constexpr static auto contactRelationNameString = "contactRelationName";
<<<<<<< HEAD
    static constexpr auto maxNumResolvesString = "maxNumResolves";
    static constexpr auto relaxationCoefficientString = "relaxationCoefficient";
=======
    constexpr static auto maxNumResolvesString = "maxNumResolves";

#ifdef GEOSX_USE_SEPARATION_COEFFICIENT
    constexpr static auto separationCoeff0String = "separationCoeff0";
    constexpr static auto apertureAtFailureString = "apertureAtFailure";
#endif

>>>>>>> 38301da9
  } HydrofractureSolverViewKeys;

protected:
  virtual void PostProcessInput() override final;

  virtual void
  InitializePostInitialConditions_PreSubGroups( dataRepository::Group * const problemManager ) override final;

private:

  string m_solidSolverName;
  string m_flowSolverName;
  string m_contactRelationName;
  string m_couplingTypeOptionString;

  couplingTypeOption m_couplingTypeOption;

  SolidMechanicsLagrangianFEM * m_solidSolver;
  FlowSolverBase * m_flowSolver;

  real64 m_densityScaling;
  real64 m_pressureScaling;

  std::unique_ptr<ParallelMatrix> m_blockDiagUU;

  ParallelMatrix m_matrix01;
  ParallelMatrix m_matrix10;

  ParallelMatrix m_permutationMatrix0; // it's used to have the output based on global ordering
  ParallelMatrix m_permutationMatrix1; // it's used to have the output based on global ordering

  integer m_maxNumResolves;
<<<<<<< HEAD
  real64 m_relaxationCoefficient;
=======
  integer m_numResolves[2];
>>>>>>> 38301da9
};

} /* namespace geosx */

#endif /* GEOSX_PHYSICSSOLVERS_MULTIPHYSICS_HYDROFRACTURESOLVER_HPP_ */<|MERGE_RESOLUTION|>--- conflicted
+++ resolved
@@ -45,9 +45,7 @@
     return "Hydrofracture";
   }
 
-#ifdef GEOSX_USE_SEPARATION_COEFFICIENT
   virtual void RegisterDataOnMesh( dataRepository::Group * const MeshBodies ) override final;
-#endif
 
   virtual void SetupDofs( DomainPartition const * const domain,
                           DofManager & dofManager ) const override;
@@ -174,18 +172,14 @@
     constexpr static auto fluidSolverNameString = "fluidSolverName";
 
     constexpr static auto contactRelationNameString = "contactRelationName";
-<<<<<<< HEAD
-    static constexpr auto maxNumResolvesString = "maxNumResolves";
-    static constexpr auto relaxationCoefficientString = "relaxationCoefficient";
-=======
     constexpr static auto maxNumResolvesString = "maxNumResolves";
+    constexpr static auto relaxationCoefficientString = "relaxationCoefficient";
 
 #ifdef GEOSX_USE_SEPARATION_COEFFICIENT
     constexpr static auto separationCoeff0String = "separationCoeff0";
     constexpr static auto apertureAtFailureString = "apertureAtFailure";
 #endif
 
->>>>>>> 38301da9
   } HydrofractureSolverViewKeys;
 
 protected:
@@ -218,11 +212,7 @@
   ParallelMatrix m_permutationMatrix1; // it's used to have the output based on global ordering
 
   integer m_maxNumResolves;
-<<<<<<< HEAD
-  real64 m_relaxationCoefficient;
-=======
   integer m_numResolves[2];
->>>>>>> 38301da9
 };
 
 } /* namespace geosx */
