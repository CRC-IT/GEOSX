--- conflicted
+++ resolved
@@ -11,10 +11,6 @@
             fluidName="water"
             solidName="rock">
             <NonlinearSolverParameters
-<<<<<<< HEAD
-                name="nlsp"
-=======
->>>>>>> 48a51b14
                 newtonTol="1.0e-2"
                 newtonMaxIter="8"/>
             <SystemSolverParameters
