/*
 * ------------------------------------------------------------------------------------------------------------
 * SPDX-License-Identifier: LGPL-2.1-only
 *
 * Copyright (c) 2018-2019 Lawrence Livermore National Security LLC
 * Copyright (c) 2018-2019 The Board of Trustees of the Leland Stanford Junior University
 * Copyright (c) 2018-2019 Total, S.A
 * Copyright (c) 2019-     GEOSX Contributors
 * All right reserved
 *
 * See top level LICENSE, COPYRIGHT, CONTRIBUTORS, NOTICE, and ACKNOWLEDGEMENTS files for details.
 * ------------------------------------------------------------------------------------------------------------
 */

/**
 * @file CompositionalMultiphaseWell.cpp
 */

#include "CompositionalMultiphaseWell.hpp"

#include "mpiCommunications/CommunicationTools.hpp"
#include "dataRepository/Group.hpp"
#include "codingUtilities/Utilities.hpp"
#include "common/DataTypes.hpp"
#include "common/TimingMacros.hpp"
#include "constitutive/ConstitutiveManager.hpp"
#include "constitutive/fluid/MultiFluidBase.hpp"
#include "constitutive/relativePermeability/RelativePermeabilityBase.hpp"
#include "managers/DomainPartition.hpp"
#include "wells/PerforationData.hpp"
#include "wells/WellElementSubRegion.hpp"
#include "wells/WellControls.hpp"
#include "mesh/MeshForLoopInterface.hpp"
#include "meshUtilities/ComputationalGeometry.hpp"
#include "physicsSolvers/fluidFlow/CompositionalMultiphaseFlowKernels.hpp"

namespace geosx
{

using namespace dataRepository;
using namespace constitutive;
using namespace CompositionalMultiphaseFlowKernels;

CompositionalMultiphaseWell::CompositionalMultiphaseWell( const string & name,
                                                          Group * const parent )
  :
  WellSolverBase( name, parent ),
  m_numPhases( 0 ),
  m_numComponents( 0 ),
  m_temperature( 0.0 ),
  m_useMass( false )
{
  this->registerWrapper( viewKeyStruct::temperatureString, &m_temperature, false )->
    setInputFlag( InputFlags::REQUIRED )->
    setDescription( "Temperature" );

  this->registerWrapper( viewKeyStruct::useMassFlagString, &m_useMass, false )->
    setApplyDefaultValue( 0 )->
    setInputFlag( InputFlags::OPTIONAL )->
    setDescription( "Use mass formulation instead of molar" );

  this->registerWrapper( viewKeyStruct::relPermNamesString, &m_relPermModelNames, false )->
    setInputFlag( InputFlags::REQUIRED )->
    setDescription( "Names of relative permeability constitutive models to use" );
}

void CompositionalMultiphaseWell::PostProcessInput()
{
  WellSolverBase::PostProcessInput();
  CheckModelNames( m_relPermModelNames, viewKeyStruct::relPermNamesString );

  CompositionalMultiphaseFlow const * const flowSolver = getParent()->GetGroup< CompositionalMultiphaseFlow >( GetFlowSolverName() );
  GEOSX_ERROR_IF( flowSolver == nullptr,
                  "Flow solver " << GetFlowSolverName() << " not found or incompatible type "
                                                           "(referenced from well solver " << getName() << ")" );
}

void CompositionalMultiphaseWell::RegisterDataOnMesh( Group * const meshBodies )
{
  WellSolverBase::RegisterDataOnMesh( meshBodies );

  MeshLevel & meshLevel = *meshBodies->GetGroup< MeshBody >( 0 )->getMeshLevel( 0 );

  // loop over the wells
  forTargetSubRegions< WellElementSubRegion >( meshLevel, [&]( localIndex const,
                                                               WellElementSubRegion & subRegion )
  {
    subRegion.registerWrapper< array1d< real64 > >( viewKeyStruct::pressureString )->setPlotLevel( PlotLevel::LEVEL_0 );
    subRegion.registerWrapper< array1d< real64 > >( viewKeyStruct::deltaPressureString )->
      setRestartFlags( RestartFlags::NO_WRITE );

    subRegion.registerWrapper< array2d< real64 > >( viewKeyStruct::globalCompDensityString )->setPlotLevel( PlotLevel::LEVEL_0 );
    subRegion.registerWrapper< array2d< real64 > >( viewKeyStruct::deltaGlobalCompDensityString )->
      setRestartFlags( RestartFlags::NO_WRITE );

    subRegion.registerWrapper< array1d< real64 > >( viewKeyStruct::mixtureConnRateString )->setPlotLevel( PlotLevel::LEVEL_0 );
    subRegion.registerWrapper< array1d< real64 > >( viewKeyStruct::deltaMixtureConnRateString )->
      setRestartFlags( RestartFlags::NO_WRITE );

    subRegion.registerWrapper< array2d< real64 > >( viewKeyStruct::globalCompFractionString )->setPlotLevel( PlotLevel::LEVEL_0 );
    subRegion.registerWrapper< array3d< real64 > >( viewKeyStruct::dGlobalCompFraction_dGlobalCompDensityString )->
      setRestartFlags( RestartFlags::NO_WRITE );

    subRegion.registerWrapper< array2d< real64 > >( viewKeyStruct::phaseVolumeFractionString )->setPlotLevel( PlotLevel::LEVEL_0 );
    subRegion.registerWrapper< array2d< real64 > >( viewKeyStruct::dPhaseVolumeFraction_dPressureString )->
      setRestartFlags( RestartFlags::NO_WRITE );
    subRegion.registerWrapper< array3d< real64 > >( viewKeyStruct::dPhaseVolumeFraction_dGlobalCompDensityString )->
      setRestartFlags( RestartFlags::NO_WRITE );

    subRegion.registerWrapper< array1d< real64 > >( viewKeyStruct::mixtureDensityString )->setPlotLevel( PlotLevel::LEVEL_0 );
    subRegion.registerWrapper< array1d< real64 > >( viewKeyStruct::dMixtureDensity_dPressureString )->
      setRestartFlags( RestartFlags::NO_WRITE );
    subRegion.registerWrapper< array2d< real64 > >( viewKeyStruct::dMixtureDensity_dGlobalCompDensityString )->
      setRestartFlags( RestartFlags::NO_WRITE );

    PerforationData * const perforationData = subRegion.GetPerforationData();
    perforationData->registerWrapper< array2d< real64 > >( viewKeyStruct::compPerforationRateString );
    perforationData->registerWrapper< array3d< real64 > >( viewKeyStruct::dCompPerforationRate_dPresString )->
      setRestartFlags( RestartFlags::NO_WRITE );
    perforationData->registerWrapper< array4d< real64 > >( viewKeyStruct::dCompPerforationRate_dCompString )->
      setRestartFlags( RestartFlags::NO_WRITE );
  } );

}

namespace
{

template< typename MODEL1_TYPE, typename MODEL2_TYPE >
void CompareMultiphaseModels( MODEL1_TYPE const & lhs, MODEL2_TYPE const & rhs )
{
  GEOSX_ERROR_IF_NE_MSG( lhs.numFluidPhases(), rhs.numFluidPhases(),
                         "Mismatch in number of phases between constitutive models "
                         << lhs.getName() << " and " << rhs.getName() );

  for( localIndex ip = 0; ip < lhs.numFluidPhases(); ++ip )
  {
    GEOSX_ERROR_IF_NE_MSG( lhs.phaseNames()[ip], rhs.phaseNames()[ip],
                           "Mismatch in phase names between constitutive models "
                           << lhs.getName() << " and " << rhs.getName() );
  }
}

template< typename MODEL1_TYPE, typename MODEL2_TYPE >
void CompareMulticomponentModels( MODEL1_TYPE const & lhs, MODEL2_TYPE const & rhs )
{
  GEOSX_ERROR_IF_NE_MSG( lhs.numFluidComponents(), rhs.numFluidComponents(),
                         "Mismatch in number of components between constitutive models "
                         << lhs.getName() << " and " << rhs.getName() );

  for( localIndex ic = 0; ic < lhs.numFluidComponents(); ++ic )
  {
    GEOSX_ERROR_IF_NE_MSG( lhs.componentNames()[ic], rhs.componentNames()[ic],
                           "Mismatch in component names between constitutive models "
                           << lhs.getName() << " and " << rhs.getName() );
  }
}

}

void CompositionalMultiphaseWell::ValidateConstitutiveModels( MeshLevel const & meshLevel, ConstitutiveManager const & cm ) const
{
  CompositionalMultiphaseFlow const & flowSolver = *getParent()->GetGroup< CompositionalMultiphaseFlow >( GetFlowSolverName() );
  arrayView1d< string const > const & flowTargetRegionNames = flowSolver.targetRegionNames();
  arrayView1d< string const > const & flowFluidModels = flowSolver.fluidModelNames();
  arrayView1d< string const > const & flowRelPermModels = flowSolver.relPermModelNames();

  forTargetSubRegions< WellElementSubRegion >( meshLevel, [&]( localIndex const targetIndex,
                                                               WellElementSubRegion const & subRegion )
  {
    // Make a set of unique reservoir region indices the well is connected to
    PerforationData const & perforationData = *subRegion.GetPerforationData();
    arrayView1d< localIndex const > const & resElementRegion = perforationData.GetMeshElements().m_toElementRegion;
    std::set< string > reservoirRegionNames;
    for( localIndex const ei : resElementRegion )
    {
      reservoirRegionNames.insert( meshLevel.getElemManager()->GetRegion( ei )->getName() );
    }

    // Check that each well model is compatible with all models in perforated reservoir regions
    MultiFluidBase const & wellFluid = *cm.GetConstitutiveRelation< MultiFluidBase >( m_fluidModelNames[targetIndex] );
    RelativePermeabilityBase const & wellRelPerm = *cm.GetConstitutiveRelation< RelativePermeabilityBase >( m_relPermModelNames[targetIndex] );
    for( localIndex resTargetIndex = 0; resTargetIndex < flowTargetRegionNames.size(); ++resTargetIndex )
    {
      if( reservoirRegionNames.count( flowTargetRegionNames[resTargetIndex] ) > 0 )
      {
        MultiFluidBase const & resFluid = *cm.GetConstitutiveRelation< MultiFluidBase >( flowFluidModels[resTargetIndex] );
        CompareMultiphaseModels( wellFluid, resFluid );
        CompareMulticomponentModels( wellFluid, resFluid );

        RelativePermeabilityBase const & resRelPerm = *cm.GetConstitutiveRelation< RelativePermeabilityBase >( flowRelPermModels[resTargetIndex] );
        CompareMultiphaseModels( wellRelPerm, resRelPerm );
      }
    }
  } );
}

void CompositionalMultiphaseWell::ValidateInjectionStreams( MeshLevel const & meshLevel ) const
{
  forTargetSubRegions< WellElementSubRegion >( meshLevel, [&]( localIndex const,
                                                               WellElementSubRegion const & subRegion )
  {
    WellControls const & wellControls = GetWellControls( subRegion );

    // check well injection stream for injectors
    if( wellControls.GetType() == WellControls::Type::INJECTOR )
    {
      arrayView1d< real64 const > const & injection = wellControls.GetInjectionStream();
      real64 compFracSum = 0;
      for( localIndex ic = 0; ic < m_numComponents; ++ic )
      {
        real64 const compFrac = injection[ic];
        GEOSX_ERROR_IF( ( compFrac < 0.0 ) || ( compFrac > 1.0 ),
                        "Invalid injection stream for well " << subRegion.getName() );
        compFracSum += compFrac;
      }
      GEOSX_ERROR_IF( ( compFracSum < 1.0 - std::numeric_limits< real64 >::epsilon() ) ||
                      ( compFracSum > 1.0 + std::numeric_limits< real64 >::epsilon() ),
                      "Invalid injection stream for well " << subRegion.getName() );
    }
  } );
}

void CompositionalMultiphaseWell::InitializePreSubGroups( Group * const rootGroup )
{
  WellSolverBase::InitializePreSubGroups( rootGroup );

  DomainPartition * const domain = rootGroup->GetGroup< DomainPartition >( keys::domain );
  MeshLevel & meshLevel = *domain->getMeshBody( 0 )->getMeshLevel( 0 );
  ConstitutiveManager const & cm = *domain->getConstitutiveManager();

  ValidateConstitutiveModels( meshLevel, cm );

  // Set key dimensions (phases, components) from one of the fluids - they should all be compatible
  MultiFluidBase const & fluid0 = *cm.GetConstitutiveRelation< MultiFluidBase >( m_fluidModelNames[0] );
  m_numPhases     = fluid0.numFluidPhases();
  m_numComponents = fluid0.numFluidComponents();
  m_numDofPerWellElement = m_numComponents + 2; // 1 pressure + NC compositions + 1 connectionRate

  ValidateModelMapping< MultiFluidBase >( *meshLevel.getElemManager(), m_fluidModelNames );
  ValidateModelMapping< RelativePermeabilityBase >( *meshLevel.getElemManager(), m_relPermModelNames );
  ValidateInjectionStreams( meshLevel );

  forTargetSubRegions< WellElementSubRegion >( meshLevel, [&]( localIndex const,
                                                               WellElementSubRegion & subRegion )
  {
    ResizeFields( subRegion );
  } );
}

void CompositionalMultiphaseWell::ResizeFields( WellElementSubRegion & subRegion )
{
  PerforationData * const perforationData = subRegion.GetPerforationData();

  localIndex const NC = m_numComponents;
  localIndex const NP = m_numPhases;

  subRegion.getReference< array2d< real64 > >( viewKeyStruct::globalCompDensityString ).resizeDimension< 1 >( NC );
  subRegion.getReference< array2d< real64 > >( viewKeyStruct::deltaGlobalCompDensityString ).resizeDimension< 1 >( NC );

  subRegion.getReference< array2d< real64 > >( viewKeyStruct::globalCompFractionString ).resizeDimension< 1 >( NC );
  subRegion.getReference< array3d< real64 > >( viewKeyStruct::dGlobalCompFraction_dGlobalCompDensityString ).resizeDimension< 1, 2 >( NC, NC );

  subRegion.getReference< array2d< real64 > >( viewKeyStruct::phaseVolumeFractionString ).resizeDimension< 1 >( NP );
  subRegion.getReference< array2d< real64 > >( viewKeyStruct::dPhaseVolumeFraction_dPressureString ).resizeDimension< 1 >( NP );
  subRegion.getReference< array3d< real64 > >( viewKeyStruct::dPhaseVolumeFraction_dGlobalCompDensityString ).resizeDimension< 1, 2 >( NP, NC );

  subRegion.getReference< array2d< real64 > >( viewKeyStruct::dMixtureDensity_dGlobalCompDensityString ).resizeDimension< 1 >( NC );

  perforationData->getReference< array2d< real64 > >( viewKeyStruct::compPerforationRateString ).resizeDimension< 1 >( NC );
  perforationData->getReference< array3d< real64 > >( viewKeyStruct::dCompPerforationRate_dPresString ).resizeDimension< 1, 2 >( 2, NC );
  perforationData->getReference< array4d< real64 > >( viewKeyStruct::dCompPerforationRate_dCompString ).resizeDimension< 1, 2, 3 >( 2, NC, NC );

}

void CompositionalMultiphaseWell::InitializePostInitialConditions_PreSubGroups( Group * const rootGroup )
{
  WellSolverBase::InitializePostInitialConditions_PreSubGroups( rootGroup );

  DomainPartition * const domain = rootGroup->GetGroup< DomainPartition >( keys::domain );
  MeshLevel & meshLevel = *domain->getMeshBody( 0 )->getMeshLevel( 0 );

  // loop over the wells
  forTargetSubRegions< WellElementSubRegion >( meshLevel, [&]( localIndex const targetIndex,
                                                               WellElementSubRegion & subRegion )
  {
    MultiFluidBase & fluid = GetConstitutiveModel< MultiFluidBase >( subRegion, m_fluidModelNames[targetIndex] );
    fluid.setMassFlag( m_useMass );
  } );
}


void CompositionalMultiphaseWell::UpdateMixtureDensity( WellElementSubRegion & subRegion, localIndex const targetIndex )
{
  localIndex constexpr maxNumComp = MultiFluidBase::MAX_NUM_COMPONENTS;
  localIndex const NC = m_numComponents;
  localIndex const NP = m_numPhases;

  // get well secondary variables on well elements
  arrayView1d< real64 > const & wellElemMixtureDensity =
    subRegion.getReference< array1d< real64 > >( viewKeyStruct::mixtureDensityString );
  arrayView1d< real64 > const & dWellElemMixtureDensity_dPres =
    subRegion.getReference< array1d< real64 > >( viewKeyStruct::dMixtureDensity_dPressureString );
  arrayView2d< real64 > const & dWellElemMixtureDensity_dComp =
    subRegion.getReference< array2d< real64 > >( viewKeyStruct::dMixtureDensity_dGlobalCompDensityString );

  arrayView2d< real64 const > const & wellElemPhaseVolFrac =
    subRegion.getReference< array2d< real64 > >( viewKeyStruct::phaseVolumeFractionString );
  arrayView2d< real64 const > const & dWellElemPhaseVolFrac_dPres =
    subRegion.getReference< array2d< real64 > >( viewKeyStruct::dPhaseVolumeFraction_dPressureString );
  arrayView3d< real64 const > const & dWellElemPhaseVolFrac_dComp =
    subRegion.getReference< array3d< real64 > >( viewKeyStruct::dPhaseVolumeFraction_dGlobalCompDensityString );

  arrayView3d< real64 const > const & dWellElemCompFrac_dCompDens =
    subRegion.getReference< array3d< real64 > >( viewKeyStruct::dGlobalCompFraction_dGlobalCompDensityString );

  // get constitutive data
  MultiFluidBase const & fluid = GetConstitutiveModel< MultiFluidBase >( subRegion, m_fluidModelNames[targetIndex] );

  arrayView3d< real64 const > const & wellElemPhaseDens = fluid.phaseDensity();
  arrayView3d< real64 const > const & dWellElemPhaseDens_dPres = fluid.dPhaseDensity_dPressure();
  arrayView4d< real64 const > const & dWellElemPhaseDens_dComp = fluid.dPhaseDensity_dGlobalCompFraction();

  stackArray1d< real64, maxNumComp > dDens_dC( NC );

  for( localIndex iwelem = 0; iwelem < subRegion.size(); ++iwelem )
  {

    // reset to zero
    wellElemMixtureDensity[iwelem]        = 0.0;
    dWellElemMixtureDensity_dPres[iwelem] = 0.0;
    for( localIndex ic = 0; ic < NC; ++ic )
    {
      dWellElemMixtureDensity_dComp[iwelem][ic] = 0.0;
    }

    // increment mixture velocity
    for( localIndex ip = 0; ip < NP; ++ip )
    {
      wellElemMixtureDensity[iwelem] += wellElemPhaseVolFrac[iwelem][ip] * wellElemPhaseDens[iwelem][0][ip];
      dWellElemMixtureDensity_dPres[iwelem] += dWellElemPhaseVolFrac_dPres[iwelem][ip] * wellElemPhaseDens[iwelem][0][ip]
                                               + wellElemPhaseVolFrac[iwelem][ip] * dWellElemPhaseDens_dPres[iwelem][0][ip];

      dDens_dC = 0.0;

      applyChainRule( NC, dWellElemCompFrac_dCompDens[iwelem], dWellElemPhaseDens_dComp[iwelem][0][ip], dDens_dC );
      for( localIndex ic = 0; ic < NC; ++ic )
      {
        dWellElemMixtureDensity_dComp[iwelem][ic] += dWellElemPhaseVolFrac_dComp[iwelem][ip][ic] * wellElemPhaseDens[iwelem][0][ip]
                                                     + wellElemPhaseVolFrac[iwelem][ip] * dDens_dC[ic];
      }
    }
  }
}

void CompositionalMultiphaseWell::UpdateComponentFraction( WellElementSubRegion & subRegion ) const
{
<<<<<<< HEAD
  CompositionalMultiphaseBase * const flowSolver = getParent()->GetGroup< CompositionalMultiphaseBase >( GetFlowSolverName() );
=======
  GEOSX_MARK_FUNCTION;
>>>>>>> d4734837

  // outputs

  arrayView2d< real64 > const & compFrac =
    subRegion.getReference< array2d< real64 > >( viewKeyStruct::globalCompFractionString );

  arrayView3d< real64 > const & dCompFrac_dCompDens =
    subRegion.getReference< array3d< real64 > >( viewKeyStruct::dGlobalCompFraction_dGlobalCompDensityString );

  // inputs

  arrayView2d< real64 const > const & compDens =
    subRegion.getReference< array2d< real64 > >( viewKeyStruct::globalCompDensityString );

  arrayView2d< real64 const > const & dCompDens =
    subRegion.getReference< array2d< real64 > >( viewKeyStruct::deltaGlobalCompDensityString );

  KernelLaunchSelector1< ComponentFractionKernel >( m_numComponents,
                                                    subRegion.size(),
                                                    compDens,
                                                    dCompDens,
                                                    compFrac,
                                                    dCompFrac_dCompDens );
}

void CompositionalMultiphaseWell::UpdateFluidModel( WellElementSubRegion & subRegion, localIndex const targetIndex )
{
  GEOSX_MARK_FUNCTION;

  MultiFluidBase & fluid = GetConstitutiveModel< MultiFluidBase >( subRegion, m_fluidModelNames[targetIndex] );

  arrayView1d< real64 const > const & pres = subRegion.getReference< array1d< real64 > >( viewKeyStruct::pressureString );
  arrayView1d< real64 const > const & dPres = subRegion.getReference< array1d< real64 > >( viewKeyStruct::deltaPressureString );
  arrayView2d< real64 const > const & compFrac = subRegion.getReference< array2d< real64 > >( viewKeyStruct::globalCompFractionString );

  // TODO replace with batch update (need up-to-date pressure and temperature fields)
  forAll< serialPolicy >( subRegion.size(), [&] ( localIndex const a )
  {
    fluid.PointUpdate( pres[a] + dPres[a], m_temperature, compFrac[a], a, 0 );
  } );
  //fluid->BatchUpdate( pres, temp, compFrac );
}

void CompositionalMultiphaseWell::UpdatePhaseVolumeFraction( WellElementSubRegion & subRegion, localIndex const targetIndex ) const
{
  GEOSX_MARK_FUNCTION;

  // outputs

  arrayView2d< real64 > const & phaseVolFrac =
    subRegion.getReference< array2d< real64 > >( viewKeyStruct::phaseVolumeFractionString );

  arrayView2d< real64 > const & dPhaseVolFrac_dPres =
    subRegion.getReference< array2d< real64 > >( viewKeyStruct::dPhaseVolumeFraction_dPressureString );

  arrayView3d< real64 > const & dPhaseVolFrac_dComp =
    subRegion.getReference< array3d< real64 > >( viewKeyStruct::dPhaseVolumeFraction_dGlobalCompDensityString );

  // inputs

  arrayView3d< real64 const > const & dCompFrac_dCompDens =
    subRegion.getReference< array3d< real64 > >( viewKeyStruct::dGlobalCompFraction_dGlobalCompDensityString );

  arrayView2d< real64 const > const & compDens =
    subRegion.getReference< array2d< real64 > >( viewKeyStruct::globalCompDensityString );

  arrayView2d< real64 const > const & dCompDens =
    subRegion.getReference< array2d< real64 > >( viewKeyStruct::deltaGlobalCompDensityString );

  MultiFluidBase const & fluid = GetConstitutiveModel< MultiFluidBase >( subRegion, m_fluidModelNames[targetIndex] );

  arrayView3d< real64 const > const & phaseFrac = fluid.phaseFraction();
  arrayView3d< real64 const > const & dPhaseFrac_dPres = fluid.dPhaseFraction_dPressure();
  arrayView4d< real64 const > const & dPhaseFrac_dComp = fluid.dPhaseFraction_dGlobalCompFraction();

  arrayView3d< real64 const > const & phaseDens = fluid.phaseDensity();
  arrayView3d< real64 const > const & dPhaseDens_dPres = fluid.dPhaseDensity_dPressure();
  arrayView4d< real64 const > const & dPhaseDens_dComp = fluid.dPhaseDensity_dGlobalCompFraction();

  KernelLaunchSelector2< PhaseVolumeFractionKernel >( m_numComponents, m_numPhases,
                                                      subRegion.size(),
                                                      compDens,
                                                      dCompDens,
                                                      dCompFrac_dCompDens,
                                                      phaseDens,
                                                      dPhaseDens_dPres,
                                                      dPhaseDens_dComp,
                                                      phaseFrac,
                                                      dPhaseFrac_dPres,
                                                      dPhaseFrac_dComp,
                                                      phaseVolFrac,
                                                      dPhaseVolFrac_dPres,
                                                      dPhaseVolFrac_dComp );
}

void CompositionalMultiphaseWell::UpdateState( WellElementSubRegion & subRegion, localIndex const targetIndex )
{
  // update properties
  UpdateComponentFraction( subRegion );
  UpdateFluidModel( subRegion, targetIndex );
  UpdatePhaseVolumeFraction( subRegion, targetIndex );
  UpdateMixtureDensity( subRegion, targetIndex );

  // update perforation rates
  ComputePerforationRates( subRegion, targetIndex );
}

void CompositionalMultiphaseWell::InitializeWells( DomainPartition * const domain )
{

  localIndex constexpr maxNumComp = MultiFluidBase::MAX_NUM_COMPONENTS;
  localIndex const NC = m_numComponents;
  localIndex const NP = m_numPhases;

  ElementRegionManager::ElementViewAccessor< arrayView1d< real64 > > const & resPressure = m_resPressure;
  ElementRegionManager::ElementViewAccessor< arrayView2d< real64 > > const & resCompDens = m_resGlobalCompDensity;
  ElementRegionManager::ElementViewAccessor< arrayView2d< real64 > > const & resPhaseVolFrac = m_resPhaseVolFrac;
  ElementRegionManager::ElementViewAccessor< arrayView3d< real64 > > const & resPhaseDens    = m_resPhaseDens;

  MeshLevel & meshLevel = *domain->getMeshBody( 0 )->getMeshLevel( 0 );

  // loop over the wells
  forTargetSubRegions< WellElementSubRegion >( meshLevel, [&]( localIndex const targetIndex,
                                                               WellElementSubRegion & subRegion )
  {

    WellControls const & wellControls = GetWellControls( subRegion );
    PerforationData const * const perforationData = subRegion.GetPerforationData();

    // get well primary variables on well elements
    arrayView1d< real64 > const & wellElemPressure =
      subRegion.getReference< array1d< real64 > >( viewKeyStruct::pressureString );

    arrayView2d< real64 > const & wellElemCompDens =
      subRegion.getReference< array2d< real64 > >( viewKeyStruct::globalCompDensityString );

    arrayView1d< real64 > const & connRate =
      subRegion.getReference< array1d< real64 > >( viewKeyStruct::mixtureConnRateString );

    // get the info stored on well elements
    arrayView2d< real64 > const & wellElemCompFrac =
      subRegion.getReference< array2d< real64 > >( viewKeyStruct::globalCompFractionString );

    arrayView1d< real64 const > const & wellElemGravCoef =
      subRegion.getReference< array1d< real64 > >( viewKeyStruct::gravityCoefString );

    // get the element region, subregion, index
    arrayView1d< localIndex const > const & resElementRegion =
      perforationData->getReference< array1d< localIndex > >( PerforationData::viewKeyStruct::reservoirElementRegionString );
    arrayView1d< localIndex const > const & resElementSubRegion =
      perforationData->getReference< array1d< localIndex > >( PerforationData::viewKeyStruct::reservoirElementSubregionString );
    arrayView1d< localIndex const > const & resElementIndex =
      perforationData->getReference< array1d< localIndex > >( PerforationData::viewKeyStruct::reservoirElementIndexString );

    // get well secondary variables on well elements
    MultiFluidBase & fluid = GetConstitutiveModel< MultiFluidBase >( subRegion, m_fluidModelNames[targetIndex] );

    arrayView2d< real64 const > const & totalDens = fluid.totalDensity();

    // 1) Loop over all perforations to compute an average mixture density
    //    and component fraction
    real64 avgTotalDensity = 0.0;
    real64 avgMixtureDensity = 0.0;
    stackArray1d< real64, maxNumComp > avgCompFrac( NC );

    avgCompFrac = 0.0;

    // define a reservoir pressure used for initialization
    real64 resPres = ( wellControls.GetType() == WellControls::Type::PRODUCER ) ? 1e20 : 0;

    for( localIndex iperf = 0; iperf < perforationData->size(); ++iperf )
    {
      // get the reservoir (sub)region and element indices
      localIndex const er = resElementRegion[iperf];
      localIndex const esr = resElementSubRegion[iperf];
      localIndex const ei = resElementIndex[iperf];

      // save min pressure for producer
      if( wellControls.GetType() == WellControls::Type::PRODUCER && resPres > resPressure[er][esr][ei] )
      {
        resPres = resPressure[er][esr][ei];
      }
      // save max pressure for injector
      else if( wellControls.GetType() == WellControls::Type::INJECTOR && resPres < resPressure[er][esr][ei] )
      {
        resPres = resPressure[er][esr][ei];
      }

      // increment the average mixture density
      for( localIndex ip = 0; ip < NP; ++ip )
      {
        real64 const resDensity = resPhaseDens[er][esr][ei][0][ip];
        real64 const resVolFrac = resPhaseVolFrac[er][esr][ei][ip];
        avgMixtureDensity += resVolFrac * resDensity;
      }

      // increment the average total density
      real64 perfTotalDensity = 0.0;
      for( localIndex ic = 0; ic < NC; ++ic )
      {
        perfTotalDensity += resCompDens[er][esr][ei][ic];
      }
      avgTotalDensity += perfTotalDensity;

      // increment the average component fraction
      for( localIndex ic = 0; ic < NC; ++ic )
      {
        avgCompFrac[ic] += resCompDens[er][esr][ei][ic] / perfTotalDensity;

      }
    }

    // communicate the pressures to the ranks without perforations
    // this will be used to initialize the pressure, starting by the owner rank
    if( wellControls.GetType() == WellControls::Type::PRODUCER )
    {
      resPres = MpiWrapper::Min( resPres );
    }
    else if( wellControls.GetType() == WellControls::Type::INJECTOR )
    {
      resPres = MpiWrapper::Max( resPres );
    }

    // compute average densities
    globalIndex const numPerforationsGlobal = perforationData->GetNumPerforationsGlobal();

    avgMixtureDensity = MpiWrapper::Sum( avgMixtureDensity );
    avgTotalDensity = MpiWrapper::Sum( avgTotalDensity );

    avgMixtureDensity /= numPerforationsGlobal;
    avgTotalDensity /= numPerforationsGlobal;

    // compute average component fraction
    if( wellControls.GetType() == WellControls::Type::PRODUCER )
    {
      // use average comp frac from reservoir
      real64 compFracSum = 0;
      real64 const tol = 1e-7;
      for( localIndex ic = 0; ic < NC; ++ic )
      {
        avgCompFrac[ic] = MpiWrapper::Sum( avgCompFrac[ic] );
        avgCompFrac[ic] /= numPerforationsGlobal;
        compFracSum += avgCompFrac[ic];
      }
      GEOSX_ERROR_IF( compFracSum < 1 - tol || compFracSum > 1 + tol,
                      "Invalid well initialization: negative pressure was found" );
    }
    else // injector
    {
      arrayView1d< real64 const > const & injection = wellControls.GetInjectionStream();

      // use average comp frac from XML file
      for( localIndex ic = 0; ic < NC; ++ic )
      {
        avgCompFrac[ic] = injection[ic];
      }
    }

    // set the global component fractions to avgCompFrac
    for( localIndex iwelem = 0; iwelem < subRegion.size(); ++iwelem )
    {
      for( localIndex ic = 0; ic < NC; ++ic )
      {
        wellElemCompFrac[iwelem][ic] = avgCompFrac[ic];
      }
    }

    real64 pressureControl = 0.0;
    real64 gravCoefControl = 0.0;

    if( subRegion.IsLocallyOwned() )
    {

      localIndex const iwelemControl = wellControls.GetReferenceWellElementIndex();
      gravCoefControl = wellElemGravCoef[iwelemControl];

      // 2) Initialize the reference pressure
      real64 const & targetBHP = wellControls.GetTargetBHP();
      if( wellControls.GetControl() == WellControls::Control::BHP )
      {
        // if pressure constraint, set the ref pressure at the constraint
        pressureControl = targetBHP;
      }
      else // rate control
      {
        // if rate constraint, set the ref pressure slightly
        // above/below the target pressure depending on well type
        pressureControl = ( wellControls.GetType() == WellControls::Type::PRODUCER )
                          ? 0.5 * resPres // hard-coded values come from personal communication with Hui
                          : 2.0 * resPres;
      }

      wellElemPressure[iwelemControl] = pressureControl;
    }

    // TODO optimize
    MpiWrapper::Broadcast( pressureControl, subRegion.GetTopRank() );
    MpiWrapper::Broadcast( gravCoefControl, subRegion.GetTopRank() );

    GEOSX_ERROR_IF( pressureControl <= 0, "Invalid well initialization: negative pressure was found" );

    // 3) Estimate the pressures in the well elements using this avgDensity
    forAll< serialPolicy >( subRegion.size(), [=]( localIndex const iwelem )
    {
      wellElemPressure[iwelem] = pressureControl
                                 + avgMixtureDensity * ( wellElemGravCoef[iwelem] - gravCoefControl );

    } );


    // 4) Back calculate component densities
    for( localIndex iwelem = 0; iwelem < subRegion.size(); ++iwelem )
    {
      fluid.PointUpdate( wellElemPressure[iwelem], m_temperature,
                         wellElemCompFrac[iwelem], iwelem, 0 );
      for( localIndex ic = 0; ic < NC; ++ic )
      {
        wellElemCompDens[iwelem][ic] = avgCompFrac[ic] * totalDens[iwelem][0];
      }
    }

    // 5) Recompute all the pressure-dependent properties
    UpdateState( subRegion, targetIndex );


    // 6) Estimate the connection rates based on the min/max pressure
    real64 const targetRate = wellControls.GetTargetRate();
    for( localIndex iwelem = 0; iwelem < subRegion.size(); ++iwelem )
    {
      if( wellControls.GetControl() == WellControls::Control::BHP )
      {
        // if BHP constraint set rate below the absolute max rate
        // with the appropriate sign (negative for prod, positive for inj)
        connRate[iwelem] = ( wellControls.GetType() == WellControls::Type::PRODUCER )
                           ? std::max( 0.1 * targetRate, -1e3 )  // hard-coded values come from personal communication
                                                                 // with Hui
                           : std::min( 0.1 * targetRate, 1e3 );
      }
      else
      {
        connRate[iwelem] = targetRate;
      }
    }
  } );
}

void CompositionalMultiphaseWell::AssembleFluxTerms( real64 const GEOSX_UNUSED_PARAM( time_n ),
                                                     real64 const dt,
                                                     DomainPartition const * const domain,
                                                     DofManager const * const dofManager,
                                                     ParallelMatrix * const matrix,
                                                     ParallelVector * const rhs )
{
  MeshLevel const & meshLevel = *domain->getMeshBodies()->GetGroup< MeshBody >( 0 )->getMeshLevel( 0 );

  localIndex constexpr maxNumComp = MultiFluidBase::MAX_NUM_COMPONENTS;
  localIndex constexpr maxNumDof  = maxNumComp + 1;

  localIndex const NC      = m_numComponents;
  localIndex const resNDOF = NumDofPerResElement();

  string const wellDofKey = dofManager->getKey( WellElementDofName() );

  // loop over the wells
  forTargetSubRegions< WellElementSubRegion >( meshLevel, [&]( localIndex const,
                                                               WellElementSubRegion const & subRegion )
  {
    WellControls const & wellControls = GetWellControls( subRegion );

    // get a reference to the degree-of-freedom numbers
    arrayView1d< globalIndex const > const & wellElemDofNumber =
      subRegion.getReference< array1d< globalIndex > >( wellDofKey );

    arrayView1d< integer const > const & wellElemGhostRank =
      subRegion.getReference< array1d< integer > >( ObjectManagerBase::viewKeyStruct::ghostRankString );

    arrayView1d< localIndex const > const & nextWellElemIndex =
      subRegion.getReference< array1d< localIndex > >( WellElementSubRegion::viewKeyStruct::nextWellElementIndexString );

    // get a reference to the primary variables on well elements
    arrayView1d< real64 const > const & connRate =
      subRegion.getReference< array1d< real64 > >( viewKeyStruct::mixtureConnRateString );
    arrayView1d< real64 const > const & dConnRate =
      subRegion.getReference< array1d< real64 > >( viewKeyStruct::deltaMixtureConnRateString );

    // get the info stored on well elements
    arrayView2d< real64 const > const & wellElemCompFrac =
      subRegion.getReference< array2d< real64 > >( viewKeyStruct::globalCompFractionString );
    arrayView3d< real64 const > const & dWellElemCompFrac_dCompDens =
      subRegion.getReference< array3d< real64 > >( viewKeyStruct::dGlobalCompFraction_dGlobalCompDensityString );

    WellControls::Type const wellType = wellControls.GetType();
    arrayView1d< real64 const > const & injection = wellControls.GetInjectionStream();

    // loop over the well elements to compute the fluxes between elements
    forAll< serialPolicy >( subRegion.size(), [=]( localIndex const iwelem )
    {

      // rank that owns the current well element assembles the flux between current and next
      if( wellElemGhostRank[iwelem] >= 0 )
      {
        return;
      }

      // create local work arrays
      stackArray1d< real64, maxNumComp > compFracUp( NC );
      stackArray1d< real64, maxNumComp > dCompFrac_dPresUp( NC );
      stackArray2d< real64, maxNumComp * maxNumComp > dCompFrac_dCompDensUp( NC, NC );

      stackArray1d< real64, maxNumComp > compFlux( NC );
      stackArray1d< real64, maxNumComp > dCompFlux_dRate( NC );
      stackArray1d< real64, maxNumComp > dCompFlux_dPresUp( NC );
      stackArray2d< real64, maxNumComp * maxNumComp > dCompFlux_dCompDensUp( NC, NC );

      stackArray1d< real64, 2 * maxNumComp > localFlux( 2 * NC );
      stackArray2d< real64, 2 * maxNumComp > localFluxJacobian_dRate( 2 * NC, 1 );
      stackArray2d< real64, 2 * maxNumComp * maxNumDof > localFluxJacobian_dPresCompUp( 2 * NC, resNDOF );

      stackArray1d< globalIndex, 2 * maxNumComp > eqnRowIndices( 2 * NC );
      stackArray1d< globalIndex, maxNumDof > dofColIndices_dPresCompUp( resNDOF );
      stackArray1d< globalIndex, 1 > dofColIndices_dRate( 1 );

      // Step 1) decide the upwind well element

      /*  currentConnRate < 0 flow from iwelem to iwelemNext
       *  currentConnRate > 0 flow from iwelemNext to iwelem
       *  With this convention, currentConnRate < 0 at the last connection for a producer
       *                        currentConnRate > 0 at the last connection for a injector
       */

      localIndex const iwelemNext = nextWellElemIndex[iwelem];
      real64 const currentConnRate = connRate[iwelem] + dConnRate[iwelem];
      localIndex iwelemUp = -1;

      if( iwelemNext < 0 && wellType == WellControls::Type::INJECTOR ) // exit connection, injector
      {
        // we still need to define iwelemUp for Jacobian assembly
        iwelemUp = iwelem;

        // just copy the injection stream into compFrac
        for( localIndex ic = 0; ic < NC; ++ic )
        {
          compFracUp[ic] = injection[ic];
        }
        // zero out the derivatives wrt composition
        dCompFrac_dCompDensUp = 0.0;

      }
      else
      {
        // first set iwelemUp to the upstream cell
        if( ( iwelemNext < 0 && wellType == WellControls::Type::PRODUCER )  // exit connection, producer
            || currentConnRate < 0 ) // not an exit connection, iwelem is upstream
        {
          iwelemUp = iwelem;
        }
        else // not an exit connection, iwelemNext is upstream
        {
          iwelemUp = iwelemNext;
        }

        // copy the vars of iwelemUp into compFrac
        for( localIndex ic = 0; ic < NC; ++ic )
        {
          compFracUp[ic] = wellElemCompFrac[iwelemUp][ic];
          for( localIndex jc = 0; jc < NC; ++jc )
          {
            dCompFrac_dCompDensUp[ic][jc] = dWellElemCompFrac_dCompDens[iwelemUp][ic][jc];
          }
        }
      }

      // Step 2) compute upstream transport coefficient

      compFlux = 0.0;
      dCompFlux_dRate = 0.0;
      dCompFlux_dPresUp = 0.0;
      dCompFlux_dCompDensUp = 0.0;

      for( localIndex ic = 0; ic < NC; ++ic )
      {
        compFlux[ic] = compFracUp[ic] * currentConnRate;
        dCompFlux_dRate[ic] = compFracUp[ic];
        dCompFlux_dPresUp[ic] = 0.0; // none of these quantities depend on pressure
        for( localIndex jc = 0; jc < NC; ++jc )
        {
          dCompFlux_dCompDensUp[ic][jc] = dCompFrac_dCompDensUp[ic][jc] * currentConnRate;
        }
      }

      globalIndex const offsetUp = wellElemDofNumber[iwelemUp];
      globalIndex const offsetCurrent = wellElemDofNumber[iwelem];

      if( iwelemNext < 0 )  // exit connection
      {

        // for this case, we only need NC mass conservation equations
        // so we do not use the arrays initialized before the loop
        stackArray1d< real64, maxNumComp > oneSidedFlux( NC );
        stackArray2d< real64, maxNumComp > oneSidedFluxJacobian_dRate( NC, 1 );
        stackArray2d< real64, maxNumComp * maxNumDof > oneSidedFluxJacobian_dPresCompUp( NC, resNDOF );

        stackArray1d< globalIndex, maxNumComp > oneSidedEqnRowIndices( NC );
        stackArray1d< globalIndex, maxNumDof > oneSidedDofColIndices_dPresCompUp( resNDOF );
        stackArray1d< globalIndex, 1 > oneSidedDofColIndices_dRate( 1 );

        // flux terms
        for( localIndex ic = 0; ic < NC; ++ic )
        {
          oneSidedFlux[ic] = -dt * compFlux[ic];

          // derivative with respect to rate
          oneSidedFluxJacobian_dRate( ic, 0 ) = -dt * dCompFlux_dRate[ic];

          // derivative with respect to upstream pressure
          oneSidedFluxJacobian_dPresCompUp[ic][0] = -dt * dCompFlux_dPresUp[ic];

          // derivatives with respect to upstream component densities
          for( localIndex jdof = 0; jdof < NC; ++jdof )
          {
            oneSidedFluxJacobian_dPresCompUp[ic][jdof + 1] = -dt * dCompFlux_dCompDensUp[ic][jdof];
          }

        }

        // jacobian indices
        for( localIndex ic = 0; ic < NC; ++ic )
        {
          // mass balance equations for all components
          oneSidedEqnRowIndices[ic] = offsetUp + RowOffset::MASSBAL + ic;
        }

        // in the dof ordering used in this class, there are 1 pressure dofs
        // and NC compDens dofs before the rate dof in this block
        localIndex const dRateColOffset = ColOffset::DCOMP + NC;
        oneSidedDofColIndices_dRate[0] = offsetCurrent + dRateColOffset;

        for( localIndex jdof = 0; jdof < resNDOF; ++jdof )
        {
          // dofs are the **upstream** pressure and component densities
          oneSidedDofColIndices_dPresCompUp[jdof] = offsetUp + ColOffset::DPRES + jdof;
        }

        rhs->add( oneSidedEqnRowIndices,
                  oneSidedFlux );

        matrix->add( oneSidedEqnRowIndices,
                     oneSidedDofColIndices_dRate,
                     oneSidedFluxJacobian_dRate );

        matrix->add( oneSidedEqnRowIndices,
                     oneSidedDofColIndices_dPresCompUp,
                     oneSidedFluxJacobian_dPresCompUp );

      }
      else // not an exit connection
      {
        globalIndex const offsetNext = wellElemDofNumber[iwelemNext];

        // flux terms
        for( localIndex ic = 0; ic < NC; ++ic )
        {
          localFlux[ElemTag::NEXT * NC + ic] = dt * compFlux[ic];
          localFlux[ElemTag::CURRENT * NC + ic] = -dt * compFlux[ic];

          // derivative with respect to rate
          localFluxJacobian_dRate( ElemTag::NEXT * NC + ic, 0 ) = dt * dCompFlux_dRate[ic];
          localFluxJacobian_dRate( ElemTag::CURRENT * NC + ic, 0 ) = -dt * dCompFlux_dRate[ic];

          // derivative with respect to upstream pressure
          localFluxJacobian_dPresCompUp[ElemTag::NEXT * NC + ic][0] = dt * dCompFlux_dPresUp[ic];
          localFluxJacobian_dPresCompUp[ElemTag::CURRENT * NC + ic][0] = -dt * dCompFlux_dPresUp[ic];

          // derivatives with respect to upstream component densities
          for( localIndex jdof = 0; jdof < NC; ++jdof )
          {
            localFluxJacobian_dPresCompUp[ElemTag::NEXT * NC + ic][jdof + 1] =
              dt * dCompFlux_dCompDensUp[ic][jdof];
            localFluxJacobian_dPresCompUp[ElemTag::CURRENT * NC + ic][jdof + 1] =
              -dt * dCompFlux_dCompDensUp[ic][jdof];
          }

        }

        // jacobian indices
        for( localIndex ic = 0; ic < NC; ++ic )
        {
          // mass balance equations for all components
          eqnRowIndices[ElemTag::NEXT * NC + ic] = offsetNext + RowOffset::MASSBAL + ic;
          eqnRowIndices[ElemTag::CURRENT * NC + ic] = offsetCurrent + RowOffset::MASSBAL + ic;
        }

        // in the dof ordering used in this class, there are 1 pressure dofs
        // and NC compDens dofs before the rate dof in this block
        localIndex const dRateColOffset = ColOffset::DCOMP + NC;
        dofColIndices_dRate[0] = offsetCurrent + dRateColOffset;

        for( localIndex jdof = 0; jdof < resNDOF; ++jdof )
        {
          // dofs are the **upstream** pressure and component densities
          dofColIndices_dPresCompUp[jdof] = offsetUp + ColOffset::DPRES + jdof;
        }

        rhs->add( eqnRowIndices,
                  localFlux );

        matrix->add( eqnRowIndices,
                     dofColIndices_dRate,
                     localFluxJacobian_dRate );

        matrix->add( eqnRowIndices,
                     dofColIndices_dPresCompUp,
                     localFluxJacobian_dPresCompUp );
      }
    } );
  } );
}

void CompositionalMultiphaseWell::AssembleVolumeBalanceTerms( real64 const GEOSX_UNUSED_PARAM( time_n ),
                                                              real64 const GEOSX_UNUSED_PARAM( dt ),
                                                              DomainPartition const * const domain,
                                                              DofManager const * const dofManager,
                                                              ParallelMatrix * const matrix,
                                                              ParallelVector * const rhs )
{
  localIndex constexpr maxNumComp = MultiFluidBase::MAX_NUM_COMPONENTS;
  localIndex constexpr maxNumDof  = maxNumComp + 1;

  localIndex const NC        = m_numComponents;
  localIndex const NP        = m_numPhases;
  localIndex const welemNDOF = m_numDofPerWellElement;

  MeshLevel const & meshLevel = *domain->getMeshBody( 0 )->getMeshLevel( 0 );

  string const wellDofKey = dofManager->getKey( WellElementDofName() );

  forTargetSubRegions< WellElementSubRegion >( meshLevel, [&]( localIndex const,
                                                               WellElementSubRegion const & subRegion )
  {
    // get the degrees of freedom and ghosting info
    arrayView1d< globalIndex const > const & wellElemDofNumber =
      subRegion.getReference< array1d< globalIndex > >( wellDofKey );

    arrayView1d< integer const > const & wellElemGhostRank =
      subRegion.getReference< array1d< integer > >( ObjectManagerBase::viewKeyStruct::ghostRankString );

    // get the properties on the well element
    arrayView2d< real64 const > const & wellElemPhaseVolFrac =
      subRegion.getReference< array2d< real64 > >( viewKeyStruct::phaseVolumeFractionString );
    arrayView2d< real64 const > const & dWellElemPhaseVolFrac_dPres =
      subRegion.getReference< array2d< real64 > >( viewKeyStruct::dPhaseVolumeFraction_dPressureString );
    arrayView3d< real64 const > const & dWellElemPhaseVolFrac_dComp =
      subRegion.getReference< array3d< real64 > >( viewKeyStruct::dPhaseVolumeFraction_dGlobalCompDensityString );

    arrayView1d< real64 const > const & wellElemVolume =
      subRegion.getReference< array1d< real64 > >( ElementSubRegionBase::viewKeyStruct::elementVolumeString );

    forAll< serialPolicy >( subRegion.size(), [=]( localIndex const iwelem )
    {

      if( wellElemGhostRank[iwelem] >= 0 )
      {
        return;
      }

      stackArray1d< globalIndex, maxNumDof > localVolBalanceDOF( welemNDOF );
      stackArray1d< real64, maxNumDof > localVolBalanceJacobian( welemNDOF );

      localVolBalanceDOF = 0;
      localVolBalanceJacobian = 0;

      // get equation/dof indices
      globalIndex const offset = wellElemDofNumber[iwelem];
      localIndex const volBalRowOffset = RowOffset::MASSBAL + NC;
      globalIndex const localVolBalanceEqnIndex = offset + volBalRowOffset;
      for( localIndex jdof = 0; jdof < welemNDOF; ++jdof )
      {
        localVolBalanceDOF[jdof] = offset + ColOffset::DPRES + jdof;
      }

      real64 localVolBalance = 1.0;
      localVolBalanceJacobian = 0.0;

      // sum contributions to component accumulation from each phase
      for( localIndex ip = 0; ip < NP; ++ip )
      {
        localVolBalance -= wellElemPhaseVolFrac[iwelem][ip];
        localVolBalanceJacobian[0] -= dWellElemPhaseVolFrac_dPres[iwelem][ip];

        for( localIndex jc = 0; jc < NC; ++jc )
        {
          localVolBalanceJacobian[jc + 1] -= dWellElemPhaseVolFrac_dComp[iwelem][ip][jc];
        }
      }

      // scale saturation-based volume balance by pore volume (for better scaling w.r.t. other equations)
      for( localIndex idof = 0; idof < welemNDOF; ++idof )
      {
        localVolBalanceJacobian[idof] *= wellElemVolume[iwelem];
      }
      localVolBalance *= wellElemVolume[iwelem];

      rhs->add( localVolBalanceEqnIndex,
                localVolBalance );

      matrix->add( localVolBalanceEqnIndex,
                   localVolBalanceDOF,
                   localVolBalanceJacobian );
    } );
  } );
}


real64
CompositionalMultiphaseWell::CalculateResidualNorm( DomainPartition const * const domain,
                                                    DofManager const & dofManager,
                                                    ParallelVector const & rhs )
{
  // get a view into local residual vector
  real64 const * localResidual = rhs.extractLocalVector();

  MeshLevel const & meshLevel = *domain->getMeshBodies()->GetGroup< MeshBody >( 0 )->getMeshLevel( 0 );

  localIndex const NC = m_numComponents;

  string const wellDofKey = dofManager.getKey( WellElementDofName() );

  real64 residualNorm = 0;
  forTargetSubRegions< WellElementSubRegion >( meshLevel, [&]( localIndex const targetIndex,
                                                               WellElementSubRegion const & subRegion )
  {
    // get the degree of freedom numbers
    arrayView1d< globalIndex const > const & wellElemDofNumber =
      subRegion.getReference< array1d< globalIndex > >( wellDofKey );

    arrayView1d< integer const > const & wellElemGhostRank =
      subRegion.getReference< array1d< integer > >( ObjectManagerBase::viewKeyStruct::ghostRankString );

    arrayView1d< real64 const > const & wellElemVolume =
      subRegion.getReference< array1d< real64 > >( ElementSubRegionBase::viewKeyStruct::elementVolumeString );

    MultiFluidBase const & fluid = GetConstitutiveModel< MultiFluidBase >( subRegion, m_fluidModelNames[targetIndex] );

    arrayView2d< real64 const > const & totalDens = fluid.totalDensity();

    for( localIndex iwelem = 0; iwelem < subRegion.size(); ++iwelem )
    {
      if( wellElemGhostRank[iwelem] < 0 )
      {
        for( localIndex idof = 0; idof < NumDofPerWellElement(); ++idof )
        {
          real64 const normalizer = ( idof >= RowOffset::MASSBAL && idof < RowOffset::MASSBAL + NC )
                                    ? totalDens[iwelem][0] * wellElemVolume[iwelem]
                                    : 1;
          localIndex const lid = rhs.getLocalRowID( wellElemDofNumber[iwelem] + idof );
          real64 const val = localResidual[lid] / normalizer;
          residualNorm += val * val;
        }
      }
    }
  } );

  real64 const globalResidualNorm = MpiWrapper::Sum( residualNorm, MPI_COMM_GEOSX );
  return sqrt( globalResidualNorm );
}

bool
CompositionalMultiphaseWell::CheckSystemSolution( DomainPartition const * const domain,
                                                  DofManager const & dofManager,
                                                  ParallelVector const & solution,
                                                  real64 const scalingFactor )
{
  // get the update
  real64 const * localSolution = solution.extractLocalVector();

  MeshLevel const & meshLevel = *domain->getMeshBody( 0 )->getMeshLevel( 0 );

  string const wellDofKey = dofManager.getKey( WellElementDofName() );

  int isInvalidLocal = 0;
  forTargetSubRegions< WellElementSubRegion >( meshLevel, [&]( localIndex const,
                                                               WellElementSubRegion const & subRegion )
  {

    // get the degree of freedom numbers on well elements and ghosting info
    arrayView1d< globalIndex const > const & wellElemDofNumber =
      subRegion.getReference< array1d< globalIndex > >( wellDofKey );

    arrayView1d< integer const > const & wellElemGhostRank =
      subRegion.getReference< array1d< integer > >( ObjectManagerBase::viewKeyStruct::ghostRankString );

    // get a reference to the primary variables on well elements
    arrayView1d< real64 const > const & wellElemPressure =
      subRegion.getReference< array1d< real64 > >( viewKeyStruct::pressureString );
    arrayView1d< real64 const > const & dWellElemPressure =
      subRegion.getReference< array1d< real64 > >( viewKeyStruct::deltaPressureString );

    arrayView2d< real64 const > const & wellElemCompDens =
      subRegion.getReference< array2d< real64 > >( viewKeyStruct::globalCompDensityString );
    arrayView2d< real64 const > const & dWellElemCompDens =
      subRegion.getReference< array2d< real64 > >( viewKeyStruct::deltaGlobalCompDensityString );

    for( localIndex iwelem = 0; iwelem < subRegion.size(); ++iwelem )
    {
      if( wellElemGhostRank[iwelem] < 0 )
      {
        // pressure
        localIndex lid = solution.getLocalRowID( wellElemDofNumber[iwelem] + ColOffset::DPRES );
        real64 const newPres = wellElemPressure[iwelem] + dWellElemPressure[iwelem]
                               + scalingFactor * localSolution[lid];

        if( newPres < 0.0 )
        {
          isInvalidLocal = 1;
        }

        // comp densities
        for( localIndex ic = 0; ic < m_numComponents; ++ic )
        {
          lid = solution.getLocalRowID( wellElemDofNumber[iwelem] + ic + 1 );
          real64 const newDens = wellElemCompDens[iwelem][ic] + dWellElemCompDens[iwelem][ic]
                                 + scalingFactor * localSolution[lid];
          if( newDens < 0.0 )
          {
            isInvalidLocal = 1;
          }
        }
      }
    }
  } );

  return !MpiWrapper::Max( isInvalidLocal, MPI_COMM_GEOSX );
}

void CompositionalMultiphaseWell::ComputePerforationRates( WellElementSubRegion & subRegion,
                                                           localIndex const GEOSX_UNUSED_PARAM( targetIndex ) )
{
  localIndex constexpr maxNumComp = MultiFluidBase::MAX_NUM_COMPONENTS;

  localIndex const NC = NumFluidComponents();
  localIndex const NP = NumFluidPhases();

  ElementRegionManager::ElementViewAccessor< arrayView1d< real64 > > const & resPressure  = m_resPressure;
  ElementRegionManager::ElementViewAccessor< arrayView1d< real64 > > const & dResPressure = m_deltaResPressure;
  ElementRegionManager::ElementViewAccessor< arrayView2d< real64 > > const & resPhaseMob = m_resPhaseMob;
  ElementRegionManager::ElementViewAccessor< arrayView2d< real64 > > const & dResPhaseMob_dPres = m_dResPhaseMob_dPres;
  ElementRegionManager::ElementViewAccessor< arrayView3d< real64 > > const & dResPhaseMob_dComp = m_dResPhaseMob_dCompDens;
  ElementRegionManager::ElementViewAccessor< arrayView2d< real64 > > const & dResPhaseVolFrac_dPres = m_dResPhaseVolFrac_dPres;
  ElementRegionManager::ElementViewAccessor< arrayView3d< real64 > > const & dResPhaseVolFrac_dComp = m_dResPhaseVolFrac_dCompDens;
  ElementRegionManager::ElementViewAccessor< arrayView3d< real64 > > const & dResCompFrac_dCompDens = m_dResCompFrac_dCompDens;

  ElementRegionManager::ElementViewAccessor< arrayView3d< real64 > > const & resPhaseVisc        = m_resPhaseVisc;
  ElementRegionManager::ElementViewAccessor< arrayView3d< real64 > > const & dResPhaseVisc_dPres = m_dResPhaseVisc_dPres;
  ElementRegionManager::ElementViewAccessor< arrayView4d< real64 > > const & dResPhaseVisc_dComp = m_dResPhaseVisc_dComp;
  ElementRegionManager::ElementViewAccessor< arrayView4d< real64 > > const & resPhaseCompFrac    = m_resPhaseCompFrac;
  ElementRegionManager::ElementViewAccessor< arrayView4d< real64 > > const & dResPhaseCompFrac_dPres = m_dResPhaseCompFrac_dPres;
  ElementRegionManager::ElementViewAccessor< arrayView5d< real64 > > const & dResPhaseCompFrac_dComp = m_dResPhaseCompFrac_dComp;
  ElementRegionManager::ElementViewAccessor< arrayView3d< real64 > > const & resPhaseRelPerm                = m_resPhaseRelPerm;
  ElementRegionManager::ElementViewAccessor< arrayView4d< real64 > > const & dResPhaseRelPerm_dPhaseVolFrac = m_dResPhaseRelPerm_dPhaseVolFrac;

  PerforationData * const perforationData = subRegion.GetPerforationData();

  // get depth
  arrayView1d< real64 const > const &
  wellElemGravCoef = subRegion.getReference< array1d< real64 > >( viewKeyStruct::gravityCoefString );

  // get well primary variables on well elements
  arrayView1d< real64 const > const &
  wellElemPressure = subRegion.getReference< array1d< real64 > >( viewKeyStruct::pressureString );
  arrayView1d< real64 const > const &
  dWellElemPressure = subRegion.getReference< array1d< real64 > >( viewKeyStruct::deltaPressureString );

  // get secondary well data on well elements
  arrayView1d< real64 const > const &
  wellElemMixtureDensity = subRegion.getReference< array1d< real64 > >( viewKeyStruct::mixtureDensityString );
  arrayView1d< real64 const > const &
  dWellElemMixtureDensity_dPres = subRegion.getReference< array1d< real64 > >( viewKeyStruct::dMixtureDensity_dPressureString );
  arrayView2d< real64 const > const &
  dWellElemMixtureDensity_dComp = subRegion.getReference< array2d< real64 > >( viewKeyStruct::dMixtureDensity_dGlobalCompDensityString );

  arrayView2d< real64 const > const &
  wellElemCompFrac = subRegion.getReference< array2d< real64 > >( viewKeyStruct::globalCompFractionString );
  arrayView3d< real64 const > const &
  dWellElemCompFrac_dCompDens = subRegion.getReference< array3d< real64 > >( viewKeyStruct::dGlobalCompFraction_dGlobalCompDensityString );

  // get well variables on perforations
  arrayView1d< real64 const > const &
  perfGravCoef = perforationData->getReference< array1d< real64 > >( viewKeyStruct::gravityCoefString );

  arrayView1d< localIndex const > const &
  perfWellElemIndex = perforationData->getReference< array1d< localIndex > >( PerforationData::viewKeyStruct::wellElementIndexString );

  arrayView1d< real64 const > const &
  perfTransmissibility = perforationData->getReference< array1d< real64 > >( PerforationData::viewKeyStruct::wellTransmissibilityString );

  arrayView2d< real64 > const &
  compPerfRate = perforationData->getReference< array2d< real64 > >( viewKeyStruct::compPerforationRateString );
  arrayView3d< real64 > const &
  dCompPerfRate_dPres = perforationData->getReference< array3d< real64 > >( viewKeyStruct::dCompPerforationRate_dPresString );
  arrayView4d< real64 > const &
  dCompPerfRate_dComp = perforationData->getReference< array4d< real64 > >( viewKeyStruct::dCompPerforationRate_dCompString );

  // get the element region, subregion, index
  arrayView1d< localIndex const > const &
  resElementRegion = perforationData->getReference< array1d< localIndex > >( PerforationData::viewKeyStruct::reservoirElementRegionString );
  arrayView1d< localIndex const > const &
  resElementSubRegion = perforationData->getReference< array1d< localIndex > >( PerforationData::viewKeyStruct::reservoirElementSubregionString );
  arrayView1d< localIndex const > const &
  resElementIndex = perforationData->getReference< array1d< localIndex > >( PerforationData::viewKeyStruct::reservoirElementIndexString );

  // local working variables and arrays
  stackArray1d< real64, maxNumComp > dPhaseCompFrac_dCompDens( NC );

  stackArray1d< real64, 2 >              pressure( 2 );
  stackArray1d< real64, 2 >              dPressure_dP( 2 );
  stackArray2d< real64, 2 * maxNumComp > dPressure_dC( 2, NC );

<<<<<<< HEAD
  MeshLevel * const mesh = domain->getMeshBody( 0 )->getMeshLevel( 0 );
  ElementRegionManager * const elemManager = mesh->getElemManager();
  ConstitutiveManager * const constitutiveManager = domain->getConstitutiveManager();

  m_resPressure =
    elemManager->ConstructViewAccessor< array1d< real64 >, arrayView1d< real64 > >( CompositionalMultiphaseBase::viewKeyStruct::pressureString );

  m_deltaResPressure =
    elemManager->ConstructViewAccessor< array1d< real64 >, arrayView1d< real64 > >( CompositionalMultiphaseBase::viewKeyStruct::deltaPressureString );

  m_resGlobalCompDensity =
    elemManager->ConstructViewAccessor< array2d< real64 >, arrayView2d< real64 > >( CompositionalMultiphaseBase::viewKeyStruct::globalCompDensityString );

  m_deltaResGlobalCompDensity =
    elemManager->ConstructViewAccessor< array2d< real64 >, arrayView2d< real64 > >( CompositionalMultiphaseBase::viewKeyStruct::deltaGlobalCompDensityString );

  m_resCompFrac =
    elemManager->ConstructViewAccessor< array2d< real64 >, arrayView2d< real64 > >( CompositionalMultiphaseBase::viewKeyStruct::globalCompFractionString );

  m_dResCompFrac_dCompDens =
    elemManager->ConstructViewAccessor< array3d< real64 >, arrayView3d< real64 > >(
      CompositionalMultiphaseBase::viewKeyStruct::dGlobalCompFraction_dGlobalCompDensityString );

  m_resPhaseMob =
    elemManager->ConstructViewAccessor< array2d< real64 >, arrayView2d< real64 > >( CompositionalMultiphaseBase::viewKeyStruct::phaseMobilityString );

  m_dResPhaseMob_dPres =
    elemManager->ConstructViewAccessor< array2d< real64 >,
                                        arrayView2d< real64 > >( CompositionalMultiphaseBase::viewKeyStruct::dPhaseMobility_dPressureString );

  m_dResPhaseMob_dCompDens =
    elemManager->ConstructViewAccessor< array3d< real64 >, arrayView3d< real64 > >(
      CompositionalMultiphaseBase::viewKeyStruct::dPhaseMobility_dGlobalCompDensityString );

  m_resPhaseVolFrac =
    elemManager->ConstructViewAccessor< array2d< real64 >, arrayView2d< real64 > >( CompositionalMultiphaseBase::viewKeyStruct::phaseVolumeFractionString );

  m_dResPhaseVolFrac_dPres =
    elemManager->ConstructViewAccessor< array2d< real64 >, arrayView2d< real64 > >(
      CompositionalMultiphaseBase::viewKeyStruct::dPhaseVolumeFraction_dPressureString );

  m_dResPhaseVolFrac_dCompDens =
    elemManager->ConstructViewAccessor< array3d< real64 >, arrayView3d< real64 > >(
      CompositionalMultiphaseBase::viewKeyStruct::dPhaseVolumeFraction_dGlobalCompDensityString );

  m_resPhaseFrac =
    elemManager->ConstructFullMaterialViewAccessor< array3d< real64 >, arrayView3d< real64 > >( MultiFluidBase::viewKeyStruct::phaseFractionString,
                                                                                                constitutiveManager );
  m_dResPhaseFrac_dPres =
    elemManager->ConstructFullMaterialViewAccessor< array3d< real64 >, arrayView3d< real64 > >( MultiFluidBase::viewKeyStruct::dPhaseFraction_dPressureString,
                                                                                                constitutiveManager );
  m_dResPhaseFrac_dComp =
    elemManager->ConstructFullMaterialViewAccessor< array4d< real64 >, arrayView4d< real64 > >(
      MultiFluidBase::viewKeyStruct::dPhaseFraction_dGlobalCompFractionString,
      constitutiveManager );
  m_resPhaseDens =
    elemManager->ConstructFullMaterialViewAccessor< array3d< real64 >, arrayView3d< real64 > >( MultiFluidBase::viewKeyStruct::phaseDensityString,
                                                                                                constitutiveManager );
  m_dResPhaseDens_dPres =
    elemManager->ConstructFullMaterialViewAccessor< array3d< real64 >, arrayView3d< real64 > >( MultiFluidBase::viewKeyStruct::dPhaseDensity_dPressureString,
                                                                                                constitutiveManager );
  m_dResPhaseDens_dComp =
    elemManager->ConstructFullMaterialViewAccessor< array4d< real64 >, arrayView4d< real64 > >(
      MultiFluidBase::viewKeyStruct::dPhaseDensity_dGlobalCompFractionString,
      constitutiveManager );
  m_resPhaseVisc =
    elemManager->ConstructFullMaterialViewAccessor< array3d< real64 >, arrayView3d< real64 > >( MultiFluidBase::viewKeyStruct::phaseViscosityString,
                                                                                                constitutiveManager );
  m_dResPhaseVisc_dPres =
    elemManager->ConstructFullMaterialViewAccessor< array3d< real64 >, arrayView3d< real64 > >( MultiFluidBase::viewKeyStruct::dPhaseViscosity_dPressureString,
                                                                                                constitutiveManager );
  m_dResPhaseVisc_dComp =
    elemManager->ConstructFullMaterialViewAccessor< array4d< real64 >, arrayView4d< real64 > >(
      MultiFluidBase::viewKeyStruct::dPhaseViscosity_dGlobalCompFractionString,
      constitutiveManager );
  m_resPhaseCompFrac =
    elemManager->ConstructFullMaterialViewAccessor< array4d< real64 >, arrayView4d< real64 > >( MultiFluidBase::viewKeyStruct::phaseCompFractionString,
                                                                                                constitutiveManager );
  m_dResPhaseCompFrac_dPres =
    elemManager->ConstructFullMaterialViewAccessor< array4d< real64 >, arrayView4d< real64 > >(
      MultiFluidBase::viewKeyStruct::dPhaseCompFraction_dPressureString,
      constitutiveManager );
  m_dResPhaseCompFrac_dComp =
    elemManager->ConstructFullMaterialViewAccessor< array5d< real64 >, arrayView5d< real64 > >(
      MultiFluidBase::viewKeyStruct::dPhaseCompFraction_dGlobalCompFractionString,
      constitutiveManager );
  m_resTotalDens =
    elemManager->ConstructFullMaterialViewAccessor< array2d< real64 >, arrayView2d< real64 > >( MultiFluidBase::viewKeyStruct::totalDensityString,
                                                                                                constitutiveManager );
  m_resPhaseRelPerm =
    elemManager->ConstructFullMaterialViewAccessor< array3d< real64 >, arrayView3d< real64 > >( RelativePermeabilityBase::viewKeyStruct::phaseRelPermString,
                                                                                                constitutiveManager );
  m_dResPhaseRelPerm_dPhaseVolFrac =
    elemManager->ConstructFullMaterialViewAccessor< array4d< real64 >, arrayView4d< real64 > >(
      RelativePermeabilityBase::viewKeyStruct::dPhaseRelPerm_dPhaseVolFractionString,
      constitutiveManager );
}
=======
  stackArray1d< real64, 2 >              dFlux_dP( 2 );
  stackArray2d< real64, 2 * maxNumComp > dFlux_dC( 2, NC );
>>>>>>> d4734837

  stackArray1d< real64, 2 >              dMult_dP( 2 );
  stackArray2d< real64, 2 * maxNumComp > dMult_dC( 2, NC );

  stackArray1d< real64, maxNumComp > dMixtureDensity_dC( NC );
  stackArray1d< real64, maxNumComp > dResTotalMobility_dC( NC );

  stackArray2d< real64, 2 * maxNumComp >              phaseCompFrac( 2, NC );
  stackArray2d< real64, 2 * maxNumComp >              dPhaseCompFrac_dP( 2, NC );
  stackArray3d< real64, 2 * maxNumComp * maxNumComp > dPhaseCompFrac_dC( 2, NC, NC );

  stackArray1d< real64, maxNumComp > dVisc_dC( NC );
  stackArray1d< real64, maxNumComp > dRelPerm_dC( NC );

  stackArray1d< real64, 2 >              dPotDiff_dP( 2 );
  stackArray2d< real64, 2 * maxNumComp > dPotDiff_dC( 2, NC );

  stackArray1d< real64, 2 > multiplier( 2 );


  // loop over the perforations to compute the perforation rates
  for( localIndex iperf = 0; iperf < perforationData->size(); ++iperf )
  {

    // reset the perforation rates
    for( localIndex ic = 0; ic < NC; ++ic )
    {
      compPerfRate[iperf][ic] = 0.0;
      for( localIndex ke = 0; ke < 2; ++ke )
      {
        dCompPerfRate_dPres[iperf][ke][ic] = 0.0;
        for( localIndex jc = 0; jc < NC; ++jc )
        {
          dCompPerfRate_dComp[iperf][ke][ic][jc] = 0.0;
        }
      }
    }

    // clear working arrays
    pressure = 0.0;
    dPressure_dP = 0.0;
    dPressure_dC = 0.0;

    // 1) copy the variables from the reservoir and well element

    // a) get reservoir variables

    // get the reservoir (sub)region and element indices
    localIndex const er  = resElementRegion[iperf];
    localIndex const esr = resElementSubRegion[iperf];
    localIndex const ei  = resElementIndex[iperf];
    // get the index of the well elem
    localIndex const iwelem = perfWellElemIndex[iperf];

    pressure[SubRegionTag::RES] = resPressure[er][esr][ei] + dResPressure[er][esr][ei];
    dPressure_dP[SubRegionTag::RES] = 1.0;

    // TODO: add a buoyancy term for the reservoir side here

    multiplier[SubRegionTag::RES] = 1.0;

    // b) get well variables

    pressure[SubRegionTag::WELL] = wellElemPressure[iwelem] + dWellElemPressure[iwelem];
    dPressure_dP[SubRegionTag::WELL] = 1.0;

    multiplier[SubRegionTag::WELL] = -1.0;

    real64 const gravD = ( perfGravCoef[iperf] - wellElemGravCoef[iwelem] );

    pressure[SubRegionTag::WELL] += wellElemMixtureDensity[iwelem] * gravD;
    dPressure_dP[SubRegionTag::WELL] += dWellElemMixtureDensity_dPres[iwelem] * gravD;
    for( localIndex ic = 0; ic < NC; ++ic )
    {
      dPressure_dC[SubRegionTag::WELL][ic] +=
        dWellElemMixtureDensity_dComp[iwelem][ic] * gravD;
    }

    // get transmissibility at the interface
    real64 const trans = perfTransmissibility[iperf];

    // 2) compute potential difference

    real64 potDiff = 0.0;
    dPotDiff_dP = 0.0;
    dPotDiff_dC = 0.0;

    for( localIndex i = 0; i < 2; ++i )
    {
      potDiff += multiplier[i] * trans * pressure[i]; // pressure = pres + dPres
      dPotDiff_dP[i] += multiplier[i] * trans * dPressure_dP[i];

      for( localIndex ic = 0; ic < NC; ++ic )
      {
        dPotDiff_dC[i][ic] += multiplier[i] * trans * dPressure_dC[i][ic];
      }
    }

    real64 flux = 0.0;
    dFlux_dP = 0.0;
    dFlux_dC = 0.0;

    // 3) upwinding

    if( potDiff >= 0 )  // ** reservoir cell is upstream **
    {

      phaseCompFrac = 0.0;
      dPhaseCompFrac_dP = 0.0;
      dPhaseCompFrac_dC = 0.0;

      dPhaseCompFrac_dCompDens = 0;

      // loop over phases, compute and upwind phase flux
      // and sum contributions to each component's perforation rate
      for( localIndex ip = 0; ip < NP; ++ip )
      {

        // compute the phase flux and derivatives using upstream cell mobility
        flux = resPhaseMob[er][esr][ei][ip] * potDiff;

        dFlux_dP[SubRegionTag::RES] =
          dResPhaseMob_dPres[er][esr][ei][ip] * potDiff
          + resPhaseMob[er][esr][ei][ip] * dPotDiff_dP[SubRegionTag::RES];

        dFlux_dP[SubRegionTag::WELL] =
          resPhaseMob[er][esr][ei][ip] * dPotDiff_dP[SubRegionTag::WELL];

        for( localIndex ic = 0; ic < NC; ++ic )
        {
          dFlux_dC[SubRegionTag::RES][ic] =
            dResPhaseMob_dComp[er][esr][ei][ip][ic] * potDiff
            + resPhaseMob[er][esr][ei][ip] * dPotDiff_dC[SubRegionTag::RES][ic];

          dFlux_dC[SubRegionTag::WELL][ic] =
            resPhaseMob[er][esr][ei][ip] * dPotDiff_dC[SubRegionTag::RES][ic];
        }

        // increment component fluxes
        for( localIndex ic = 0; ic < NC; ++ic )
        {
          compPerfRate[iperf][ic] += flux * resPhaseCompFrac[er][esr][ei][0][ip][ic];

          dCompPerfRate_dPres[iperf][SubRegionTag::RES][ic] +=
            resPhaseCompFrac[er][esr][ei][0][ip][ic] * dFlux_dP[SubRegionTag::RES];

          dCompPerfRate_dPres[iperf][SubRegionTag::RES][ic] +=
            dResPhaseCompFrac_dPres[er][esr][ei][0][ip][ic] * flux;

          dCompPerfRate_dPres[iperf][SubRegionTag::WELL][ic] +=
            resPhaseCompFrac[er][esr][ei][0][ip][ic] * dFlux_dP[SubRegionTag::WELL];

          applyChainRule( NC,
                          dResCompFrac_dCompDens[er][esr][ei],
                          dResPhaseCompFrac_dComp[er][esr][ei][0][ip][ic],
                          dPhaseCompFrac_dCompDens );

          for( localIndex jc = 0; jc < NC; ++jc )
          {
            dCompPerfRate_dComp[iperf][SubRegionTag::RES][ic][jc] +=
              dFlux_dC[SubRegionTag::RES][jc]
              * resPhaseCompFrac[er][esr][ei][0][ip][ic];

            dCompPerfRate_dComp[iperf][SubRegionTag::RES][ic][jc] +=
              flux * dPhaseCompFrac_dCompDens[jc];

            dCompPerfRate_dComp[iperf][SubRegionTag::WELL][ic][jc] +=
              dFlux_dC[SubRegionTag::WELL][jc]
              * resPhaseCompFrac[er][esr][ei][0][ip][ic];
          }
        }
      }
    }
    else // ** well is upstream **
    {

      real64 resTotalMobility     = 0.0;
      real64 dResTotalMobility_dP = 0.0;
      dResTotalMobility_dC        = 0.0;

      // first, compute the reservoir total mobitity (excluding phase density)
      for( localIndex ip = 0; ip < NP; ++ip )
      {
        // viscosity
        real64 const resViscosity = resPhaseVisc[er][esr][ei][0][ip];
        real64 const dResVisc_dP  = dResPhaseVisc_dPres[er][esr][ei][0][ip];
        applyChainRule( NC, dResCompFrac_dCompDens[er][esr][ei],
                        dResPhaseVisc_dComp[er][esr][ei][0][ip],
                        dVisc_dC );

        // relative permeability
        real64 const resRelPerm = resPhaseRelPerm[er][esr][ei][0][ip];
        real64 dResRelPerm_dP = 0.0;
        dRelPerm_dC = 0.0;
        for( localIndex jp = 0; jp < NP; ++jp )
        {
          real64 const dResRelPerm_dS = dResPhaseRelPerm_dPhaseVolFrac[er][esr][ei][0][ip][jp];
          dResRelPerm_dP += dResRelPerm_dS * dResPhaseVolFrac_dPres[er][esr][ei][jp];

          for( localIndex jc = 0; jc < NC; ++jc )
          {
            dRelPerm_dC[jc] += dResRelPerm_dS * dResPhaseVolFrac_dComp[er][esr][ei][jp][jc];
          }
        }

        // increment total mobility
        resTotalMobility     += resRelPerm / resViscosity;
        dResTotalMobility_dP += ( dResRelPerm_dP * resViscosity - resRelPerm * dResVisc_dP )
                                / ( resViscosity * resViscosity );
        for( localIndex ic = 0; ic < NC; ++ic )
        {
          dResTotalMobility_dC[ic] += ( dRelPerm_dC[ic] * resViscosity - resRelPerm * dVisc_dC[ic] )
                                      / ( resViscosity * resViscosity );
        }
      }

      // compute a potdiff multiplier = wellElemMixtureDensity * resTotalMobility
      real64 const mult = wellElemMixtureDensity[iwelem] * resTotalMobility;
      dMult_dP[SubRegionTag::RES]  =
        wellElemMixtureDensity[iwelem] * dResTotalMobility_dP;
      dMult_dP[SubRegionTag::WELL] =
        dWellElemMixtureDensity_dPres[iwelem] * resTotalMobility;

      for( localIndex ic = 0; ic < NC; ++ic )
      {
        dMult_dC[SubRegionTag::RES][ic]  =
          wellElemMixtureDensity[iwelem] * dResTotalMobility_dC[ic];

        dMult_dC[SubRegionTag::WELL][ic] =
          dWellElemMixtureDensity_dComp[iwelem][ic] * resTotalMobility;
      }

      // compute the volumetric flux and derivatives using upstream cell mobility
      flux = mult * potDiff;

      dFlux_dP[SubRegionTag::RES] =
        dMult_dP[SubRegionTag::RES] * potDiff
        + mult * dPotDiff_dP[SubRegionTag::RES];

      dFlux_dP[SubRegionTag::WELL] =
        dMult_dP[SubRegionTag::WELL] * potDiff
        + mult * dPotDiff_dP[SubRegionTag::WELL];

      for( localIndex ic = 0; ic < NC; ++ic )
      {
        dFlux_dC[SubRegionTag::RES][ic] =
          dMult_dC[SubRegionTag::RES][ic] * potDiff
          + mult * dPotDiff_dC[SubRegionTag::RES][ic];

        dFlux_dC[SubRegionTag::WELL][ic] =
          dMult_dC[SubRegionTag::WELL][ic] * potDiff
          + mult * dPotDiff_dC[SubRegionTag::RES][ic];
      }

      // compute component fluxes
      for( localIndex ic = 0; ic < NC; ++ic )
      {
        compPerfRate[iperf][ic] += wellElemCompFrac[iwelem][ic] * flux;

        dCompPerfRate_dPres[iperf][SubRegionTag::RES][ic] =
          wellElemCompFrac[iwelem][ic] * dFlux_dP[SubRegionTag::RES];

        dCompPerfRate_dPres[iperf][SubRegionTag::WELL][ic] =
          wellElemCompFrac[iwelem][ic] * dFlux_dP[SubRegionTag::WELL];

        for( localIndex jc = 0; jc < NC; ++jc )
        {
          dCompPerfRate_dComp[iperf][SubRegionTag::RES][ic][jc]  +=
            wellElemCompFrac[iwelem][ic] * dFlux_dC[SubRegionTag::RES][jc];

          dCompPerfRate_dComp[iperf][SubRegionTag::WELL][ic][jc] +=
            wellElemCompFrac[iwelem][ic] * dFlux_dC[SubRegionTag::WELL][jc];

          dCompPerfRate_dComp[iperf][SubRegionTag::WELL][ic][jc] +=
            dWellElemCompFrac_dCompDens[iwelem][ic][jc] * flux;
        }
      }
    }
  }
}


void
CompositionalMultiphaseWell::ApplySystemSolution( DofManager const & dofManager,
                                                  ParallelVector const & solution,
                                                  real64 const scalingFactor,
                                                  DomainPartition * const domain )
{
  dofManager.addVectorToField( solution,
                               WellElementDofName(),
                               viewKeyStruct::deltaPressureString,
                               scalingFactor,
                               0, 1 );

  dofManager.addVectorToField( solution,
                               WellElementDofName(),
                               viewKeyStruct::deltaGlobalCompDensityString,
                               scalingFactor,
                               1, m_numDofPerWellElement - 1 );

  dofManager.addVectorToField( solution,
                               WellElementDofName(),
                               viewKeyStruct::deltaMixtureConnRateString,
                               scalingFactor,
                               m_numDofPerWellElement - 1, m_numDofPerWellElement );

  std::map< string, string_array > fieldNames;
  fieldNames["elems"].push_back( viewKeyStruct::deltaPressureString );
  fieldNames["elems"].push_back( viewKeyStruct::deltaGlobalCompDensityString );
  fieldNames["elems"].push_back( viewKeyStruct::deltaMixtureConnRateString );
  CommunicationTools::SynchronizeFields( fieldNames,
                                         domain->getMeshBody( 0 )->getMeshLevel( 0 ),
                                         domain->getNeighbors() );

  // update properties
  UpdateStateAll( *domain );

}

void CompositionalMultiphaseWell::ResetStateToBeginningOfStep( DomainPartition * const domain )
{

  MeshLevel & meshLevel = *domain->getMeshBody( 0 )->getMeshLevel( 0 );

  forTargetSubRegions< WellElementSubRegion >( meshLevel, [&]( localIndex const,
                                                               WellElementSubRegion & subRegion )
  {

    // get a reference to the primary variables on well elements
    arrayView1d< real64 > const & dWellElemPressure =
      subRegion.getReference< array1d< real64 > >( viewKeyStruct::deltaPressureString );

    arrayView2d< real64 > const & dWellElemGlobalCompDensity =
      subRegion.getReference< array2d< real64 > >( viewKeyStruct::deltaGlobalCompDensityString );

    arrayView1d< real64 > const & dConnRate =
      subRegion.getReference< array1d< real64 > >( viewKeyStruct::deltaMixtureConnRateString );

    forAll< serialPolicy >( subRegion.size(), [=]( localIndex const iwelem )
    {
      // extract solution and apply to dP
      dWellElemPressure[iwelem] = 0;
      dConnRate[iwelem] = 0;
      for( localIndex ic = 0; ic < m_numComponents; ++ic )
      {
        dWellElemGlobalCompDensity[iwelem][ic] = 0;
      }
    } );
  } );

  // call constitutive models
  UpdateStateAll( *domain );
}


void CompositionalMultiphaseWell::ResetViews( DomainPartition * const domain )
{
  WellSolverBase::ResetViews( domain );

  MeshLevel & mesh = *domain->getMeshBody( 0 )->getMeshLevel( 0 );
  ElementRegionManager & elemManager = *mesh.getElemManager();

  CompositionalMultiphaseFlow & flowSolver = *getParent()->GetGroup< CompositionalMultiphaseFlow >( GetFlowSolverName() );

  {
    using keys = CompositionalMultiphaseFlow::viewKeyStruct;

    m_resPressure =
      elemManager.ConstructViewAccessor< array1d< real64 >, arrayView1d< real64 > >( keys::pressureString );

    m_deltaResPressure =
      elemManager.ConstructViewAccessor< array1d< real64 >, arrayView1d< real64 > >( keys::deltaPressureString );

    m_resGlobalCompDensity =
      elemManager.ConstructViewAccessor< array2d< real64 >, arrayView2d< real64 > >( keys::globalCompDensityString );

    m_dResCompFrac_dCompDens =
      elemManager.ConstructViewAccessor< array3d< real64 >, arrayView3d< real64 > >( keys::dGlobalCompFraction_dGlobalCompDensityString );

    m_resPhaseMob =
      elemManager.ConstructViewAccessor< array2d< real64 >, arrayView2d< real64 > >( keys::phaseMobilityString );

    m_dResPhaseMob_dPres =
      elemManager.ConstructViewAccessor< array2d< real64 >, arrayView2d< real64 > >( keys::dPhaseMobility_dPressureString );

    m_dResPhaseMob_dCompDens =
      elemManager.ConstructViewAccessor< array3d< real64 >, arrayView3d< real64 > >( keys::dPhaseMobility_dGlobalCompDensityString );

    m_resPhaseVolFrac =
      elemManager.ConstructViewAccessor< array2d< real64 >, arrayView2d< real64 > >( keys::phaseVolumeFractionString );

    m_dResPhaseVolFrac_dPres =
      elemManager.ConstructViewAccessor< array2d< real64 >, arrayView2d< real64 > >( keys::dPhaseVolumeFraction_dPressureString );

    m_dResPhaseVolFrac_dCompDens =
      elemManager.ConstructViewAccessor< array3d< real64 >, arrayView3d< real64 > >( keys::dPhaseVolumeFraction_dGlobalCompDensityString );
  }
  {
    using keys = MultiFluidBase::viewKeyStruct;

    m_resPhaseDens =
      elemManager.ConstructMaterialViewAccessor< array3d< real64 >, arrayView3d< real64 > >( keys::phaseDensityString,
                                                                                             flowSolver.targetRegionNames(),
                                                                                             flowSolver.fluidModelNames() );
    m_resPhaseVisc =
      elemManager.ConstructMaterialViewAccessor< array3d< real64 >, arrayView3d< real64 > >( keys::phaseViscosityString,
                                                                                             flowSolver.targetRegionNames(),
                                                                                             flowSolver.fluidModelNames() );
    m_dResPhaseVisc_dPres =
      elemManager.ConstructMaterialViewAccessor< array3d< real64 >, arrayView3d< real64 > >( keys::dPhaseViscosity_dPressureString,
                                                                                             flowSolver.targetRegionNames(),
                                                                                             flowSolver.fluidModelNames() );
    m_dResPhaseVisc_dComp =
      elemManager.ConstructMaterialViewAccessor< array4d< real64 >, arrayView4d< real64 > >( keys::dPhaseViscosity_dGlobalCompFractionString,
                                                                                             flowSolver.targetRegionNames(),
                                                                                             flowSolver.fluidModelNames() );
    m_resPhaseCompFrac =
      elemManager.ConstructMaterialViewAccessor< array4d< real64 >, arrayView4d< real64 > >( keys::phaseCompFractionString,
                                                                                             flowSolver.targetRegionNames(),
                                                                                             flowSolver.fluidModelNames() );
    m_dResPhaseCompFrac_dPres =
      elemManager.ConstructMaterialViewAccessor< array4d< real64 >, arrayView4d< real64 > >( keys::dPhaseCompFraction_dPressureString,
                                                                                             flowSolver.targetRegionNames(),
                                                                                             flowSolver.fluidModelNames() );
    m_dResPhaseCompFrac_dComp =
      elemManager.ConstructMaterialViewAccessor< array5d< real64 >, arrayView5d< real64 > >( keys::dPhaseCompFraction_dGlobalCompFractionString,
                                                                                             flowSolver.targetRegionNames(),
                                                                                             flowSolver.fluidModelNames() );
  }
  {
    using keys = RelativePermeabilityBase::viewKeyStruct;

    m_resPhaseRelPerm =
      elemManager.ConstructMaterialViewAccessor< array3d< real64 >, arrayView3d< real64 > >( keys::phaseRelPermString,
                                                                                             flowSolver.targetRegionNames(),
                                                                                             flowSolver.relPermModelNames() );
    m_dResPhaseRelPerm_dPhaseVolFrac =
      elemManager.ConstructMaterialViewAccessor< array4d< real64 >, arrayView4d< real64 > >( keys::dPhaseRelPerm_dPhaseVolFractionString,
                                                                                             flowSolver.targetRegionNames(),
                                                                                             flowSolver.relPermModelNames() );
  }
}


void CompositionalMultiphaseWell::FormPressureRelations( DomainPartition const * const domain,
                                                         DofManager const * const dofManager,
                                                         ParallelMatrix * const matrix,
                                                         ParallelVector * const rhs )
{

  MeshLevel const & meshLevel = *domain->getMeshBody( 0 )->getMeshLevel( 0 );

  localIndex constexpr maxNumComp = MultiFluidBase::MAX_NUM_COMPONENTS;
  localIndex constexpr maxNumDof  = maxNumComp + 1; // here, dofs are 1 pressure, NC comp densities (reservoir and well)

  localIndex const resNDOF  = NumDofPerResElement();
  localIndex const NC = m_numComponents;

  string const wellDofKey = dofManager->getKey( WellElementDofName() );

  forTargetSubRegions< WellElementSubRegion >( meshLevel, [&]( localIndex const,
                                                               WellElementSubRegion const & subRegion )
  {

    WellControls const & wellControls = GetWellControls( subRegion );

    // get the degrees of freedom, depth info, next welem index
    arrayView1d< globalIndex const > const & wellElemDofNumber =
      subRegion.getReference< array1d< globalIndex > >( wellDofKey );

    arrayView1d< integer const > const & wellElemGhostRank =
      subRegion.getReference< array1d< integer > >( ObjectManagerBase::viewKeyStruct::ghostRankString );

    arrayView1d< real64 const > const & wellElemGravCoef =
      subRegion.getReference< array1d< real64 > >( viewKeyStruct::gravityCoefString );

    arrayView1d< localIndex const > const & nextWellElemIndex =
      subRegion.getReference< array1d< localIndex > >( WellElementSubRegion::viewKeyStruct::nextWellElementIndexString );

    // get primary variables on well elements
    arrayView1d< real64 const > const & wellElemPressure =
      subRegion.getReference< array1d< real64 > >( viewKeyStruct::pressureString );
    arrayView1d< real64 const > const & dWellElemPressure =
      subRegion.getReference< array1d< real64 > >( viewKeyStruct::deltaPressureString );

    // get secondary data on well elements
    arrayView1d< real64 const > const & wellElemMixtureDensity =
      subRegion.getReference< array1d< real64 > >( viewKeyStruct::mixtureDensityString );
    arrayView1d< real64 const > const & dWellElemMixtureDensity_dPres =
      subRegion.getReference< array1d< real64 > >( viewKeyStruct::dMixtureDensity_dPressureString );
    arrayView2d< real64 const > const & dWellElemMixtureDensity_dComp =
      subRegion.getReference< array2d< real64 > >( viewKeyStruct::dMixtureDensity_dGlobalCompDensityString );

    real64 const targetBHP = wellControls.GetTargetBHP();

    // compute a coefficient to normalize the momentum equation
    real64 const normalizer = targetBHP > std::numeric_limits< real64 >::epsilon()
                              ? 1.0 / targetBHP
                              : 1.0;

    // loop over the well elements to compute the pressure relations between well elements
    forAll< serialPolicy >( subRegion.size(), [=]( localIndex const iwelem )
    {

      if( wellElemGhostRank[iwelem] >= 0 )
      {
        return;
      }

      localIndex const iwelemNext = nextWellElemIndex[iwelem];

      if( iwelemNext >= 0 )   // if iwelemNext < 0, form control equation, not momentum
      {

        // local working variables and arrays
        stackArray1d< globalIndex, 2 * maxNumDof > dofColIndices( 2 * resNDOF );
        stackArray1d< real64, 2 * maxNumDof > localPresRelJacobian( 2 * resNDOF );

        stackArray1d< real64, maxNumComp > dAvgDensity_dCompCurrent( NC );
        stackArray1d< real64, maxNumComp > dAvgDensity_dCompNext( NC );

        // reset local working variables and arrays
        dofColIndices = -1;
        localPresRelJacobian = 0.0;

        // compute the average density at the interface between well elements
        real64 const avgDensity = 0.5 * ( wellElemMixtureDensity[iwelemNext]
                                          + wellElemMixtureDensity[iwelem] );
        real64 const dAvgDensity_dPresNext = 0.5 * dWellElemMixtureDensity_dPres[iwelemNext];
        real64 const dAvgDensity_dPresCurrent = 0.5 * dWellElemMixtureDensity_dPres[iwelem];
        for( localIndex ic = 0; ic < NC; ++ic )
        {
          dAvgDensity_dCompNext[ic] = 0.5 * dWellElemMixtureDensity_dComp[iwelemNext][ic];
          dAvgDensity_dCompCurrent[ic] = 0.5 * dWellElemMixtureDensity_dComp[iwelem][ic];
        }

        // compute depth diff times acceleration
        real64 const gravD = wellElemGravCoef[iwelemNext] - wellElemGravCoef[iwelem];

        // compute the current pressure in the two well elements
        real64 const pressureNext = wellElemPressure[iwelemNext] + dWellElemPressure[iwelemNext];
        real64 const pressureCurrent = wellElemPressure[iwelem] + dWellElemPressure[iwelem];

        // compute momentum flux and derivatives
        localIndex const localDofIndexPresNext = ElemTag::NEXT * resNDOF;
        localIndex const localDofIndexPresCurrent = ElemTag::CURRENT * resNDOF;

        globalIndex const offsetNext = wellElemDofNumber[iwelemNext];
        globalIndex const offsetCurrent = wellElemDofNumber[iwelem];

        globalIndex const eqnRowIndex = offsetCurrent + RowOffset::CONTROL;

        dofColIndices[localDofIndexPresNext] = offsetNext + ColOffset::DPRES;
        dofColIndices[localDofIndexPresCurrent] = offsetCurrent + ColOffset::DPRES;

        real64 const localPresRel = ( pressureNext - pressureCurrent - avgDensity * gravD ) * normalizer;

        localPresRelJacobian[localDofIndexPresNext] = ( 1 - dAvgDensity_dPresNext * gravD ) * normalizer;
        localPresRelJacobian[localDofIndexPresCurrent] = ( -1 - dAvgDensity_dPresCurrent * gravD ) * normalizer;

        for( localIndex ic = 0; ic < NC; ++ic )
        {
          localIndex const localDofIndexCompNext = localDofIndexPresNext + ic + 1;
          localIndex const localDofIndexCompCurrent = localDofIndexPresCurrent + ic + 1;

          dofColIndices[localDofIndexCompNext] = offsetNext + ColOffset::DCOMP + ic;
          dofColIndices[localDofIndexCompCurrent] = offsetCurrent + ColOffset::DCOMP + ic;

          localPresRelJacobian[localDofIndexCompNext] = -dAvgDensity_dCompNext[ic] * gravD * normalizer;
          localPresRelJacobian[localDofIndexCompCurrent] = -dAvgDensity_dCompCurrent[ic] * gravD * normalizer;
        }

        // TODO: add friction and acceleration terms

        rhs->add( eqnRowIndex,
                  localPresRel );

        matrix->add( eqnRowIndex,
                     dofColIndices,
                     localPresRelJacobian );
      }
    } );
  } );
}

void CompositionalMultiphaseWell::FormControlEquation( DomainPartition const * const domain,
                                                       DofManager const * const dofManager,
                                                       ParallelMatrix * const matrix,
                                                       ParallelVector * const rhs )
{
  MeshLevel const & meshLevel = *domain->getMeshBody( 0 )->getMeshLevel( 0 );

  string const wellDofKey = dofManager->getKey( WellElementDofName() );

  // loop over the wells
  forTargetSubRegions< WellElementSubRegion >( meshLevel, [&]( localIndex const,
                                                               WellElementSubRegion const & subRegion )
  {

    if( !subRegion.IsLocallyOwned() )
    {
      return;
    }

    WellControls const & wellControls = GetWellControls( subRegion );

    // get the degrees of freedom
    arrayView1d< globalIndex const > const & wellElemDofNumber =
      subRegion.getReference< array1d< globalIndex > >( wellDofKey );

    // get the index of the well element where the control is enforced
    localIndex const iwelemControl = wellControls.GetReferenceWellElementIndex();

    // get well control
    WellControls::Control const control = wellControls.GetControl();

    // BHP control
    if( control == WellControls::Control::BHP )
    {
      // get primary variables on well elements
      arrayView1d< real64 const > const & wellElemPressure =
        subRegion.getReference< array1d< real64 > >( viewKeyStruct::pressureString );
      arrayView1d< real64 const > const & dWellElemPressure =
        subRegion.getReference< array1d< real64 > >( viewKeyStruct::deltaPressureString );

      // get the pressure and compute normalizer
      real64 const currentBHP = wellElemPressure[iwelemControl] + dWellElemPressure[iwelemControl];
      real64 const targetBHP = wellControls.GetTargetBHP();
      real64 const normalizer = targetBHP > std::numeric_limits< real64 >::epsilon()
                                ? 1.0 / targetBHP
                                : 1.0;

      // control equation is a normalized difference
      // between current pressure and target pressure
      real64 const controlEqn = ( currentBHP - targetBHP ) * normalizer;
      real64 const dControlEqn_dPres = normalizer;

      globalIndex const elemOffset = wellElemDofNumber[iwelemControl];
      globalIndex const eqnRowIndex = elemOffset + RowOffset::CONTROL;
      globalIndex const dofColIndex = elemOffset + ColOffset::DPRES;

      rhs->add( eqnRowIndex,
                controlEqn );

      matrix->add( eqnRowIndex,
                   dofColIndex,
                   dControlEqn_dPres );

    }
    else if( control == WellControls::Control::LIQUIDRATE ) // liquid rate control
    {
      localIndex const NC = m_numComponents;

      // get a reference to the primary variables on well elements
      arrayView1d< real64 const > const & connRate =
        subRegion.getReference< array1d< real64 > >( viewKeyStruct::mixtureConnRateString );
      arrayView1d< real64 const > const & dConnRate =
        subRegion.getReference< array1d< real64 > >( viewKeyStruct::deltaMixtureConnRateString );

      // get rates and compute normalizer
      real64 const currentConnRate = connRate[iwelemControl] + dConnRate[iwelemControl];
      real64 const targetConnRate = wellControls.GetTargetRate();
      real64 const normalizer = targetConnRate > std::numeric_limits< real64 >::min()
                                ? 1.0 / ( 1e-2 * targetConnRate ) // hard-coded value comes from AD-GPRS
                                : 1.0;

      // control equation is a normalized difference
      // between current rate and target rate
      real64 const controlEqn = ( currentConnRate - targetConnRate ) * normalizer;
      real64 const dControlEqn_dRate = normalizer;

      globalIndex const elemOffset = wellElemDofNumber[iwelemControl];
      localIndex const dRateColOffset = ColOffset::DCOMP + NC;
      globalIndex const eqnRowIndex = elemOffset + RowOffset::CONTROL;
      globalIndex const dofColIndex = elemOffset + dRateColOffset;

      rhs->add( eqnRowIndex,
                controlEqn );

      matrix->add( eqnRowIndex,
                   dofColIndex,
                   dControlEqn_dRate );

    }
    else
    {
      GEOSX_ERROR_IF( ( control != WellControls::Control::BHP ) && ( control != WellControls::Control::LIQUIDRATE ),
                      "Phase rate constraints for CompositionalMultiphaseWell will be implemented later" );
    }
  } );
}


void CompositionalMultiphaseWell::ImplicitStepComplete( real64 const & GEOSX_UNUSED_PARAM( time ),
                                                        real64 const & GEOSX_UNUSED_PARAM( dt ),
                                                        DomainPartition * const domain )
{

  MeshLevel & meshLevel = *domain->getMeshBody( 0 )->getMeshLevel( 0 );

  forTargetSubRegions< WellElementSubRegion >( meshLevel, [&]( localIndex const,
                                                               WellElementSubRegion & subRegion )
  {

    // get a reference to the primary variables on well elements
    arrayView1d< real64 > const & wellElemPressure =
      subRegion.getReference< array1d< real64 > >( viewKeyStruct::pressureString );
    arrayView1d< real64 const > const & dWellElemPressure =
      subRegion.getReference< array1d< real64 > >( viewKeyStruct::deltaPressureString );

    arrayView2d< real64 > const & wellElemGlobalCompDensity =
      subRegion.getReference< array2d< real64 > >( viewKeyStruct::globalCompDensityString );
    arrayView2d< real64 const > const & dWellElemGlobalCompDensity =
      subRegion.getReference< array2d< real64 > >( viewKeyStruct::deltaGlobalCompDensityString );

    arrayView1d< real64 > const & connRate =
      subRegion.getReference< array1d< real64 > >( viewKeyStruct::mixtureConnRateString );
    arrayView1d< real64 const > const & dConnRate =
      subRegion.getReference< array1d< real64 > >( viewKeyStruct::deltaMixtureConnRateString );

    forAll< serialPolicy >( subRegion.size(), [=]( localIndex const iwelem )
    {
      wellElemPressure[iwelem] += dWellElemPressure[iwelem];
      for( localIndex ic = 0; ic < m_numComponents; ++ic )
      {
        wellElemGlobalCompDensity[iwelem][ic] += dWellElemGlobalCompDensity[iwelem][ic];
      }
      connRate[iwelem] += dConnRate[iwelem];
    } );
  } );
}


void CompositionalMultiphaseWell::RecordWellData( WellElementSubRegion const & subRegion )
{
  // note: this function is for debug and will go away

  localIndex constexpr maxNumComp = MultiFluidBase::MAX_NUM_COMPONENTS;
  localIndex const NC = m_numComponents;

  WellControls const & wellControls = GetWellControls( subRegion );
  PerforationData const * const perforationData = subRegion.GetPerforationData();

  arrayView1d< real64 const > const & wellElemPressure =
    subRegion.getReference< array1d< real64 > >( viewKeyStruct::pressureString );

  arrayView1d< real64 const > const & connRate =
    subRegion.getReference< array1d< real64 > >( viewKeyStruct::mixtureConnRateString );

  arrayView2d< real64 const > const & wellElemCompFrac =
    subRegion.getReference< array2d< real64 > >( viewKeyStruct::globalCompFractionString );

  arrayView2d< real64 const > const & compPerfRate =
    perforationData->getReference< array2d< real64 > >( viewKeyStruct::compPerforationRateString );

  // here, we will save the well info
  // for now, brute force: output to terminal

  std::cout << "Well : " << wellControls.getName() << std::endl;
  if( wellControls.GetType() == WellControls::Type::PRODUCER )
    std::cout << "Type : PRODUCER" << std::endl;
  else
    std::cout << "Type : INJECTOR" << std::endl;
  if( wellControls.GetControl() == WellControls::Control::BHP )
    std::cout << "Control : BHP" << std::endl;
  else
    std::cout << "Control : RATE" << std::endl;

  std::cout << "Below, positive perforation rate means flow from reservoir to well" << std::endl;
  std::cout << "Negative perforation rate means flow from well to reservoir" << std::endl;

  // output perforation rates
  for( localIndex iperf = 0; iperf < perforationData->size(); ++iperf )
  {
    for( localIndex ic = 0; ic < NC; ++ic )
      std::cout << "Mass rate at perforation #" << iperf << " for component #" << ic << ": " << compPerfRate[iperf][ic] << std::endl;
  }

  // output the reference pressure
  if( subRegion.IsLocallyOwned())
  {
    localIndex const iwelemControl = wellControls.GetReferenceWellElementIndex();
    real64 const pressure = wellElemPressure[iwelemControl];
    real64 const targetPressure = wellControls.GetTargetBHP();

    if( wellControls.GetControl() == WellControls::Control::BHP )
    {
      std::cout << "Current reference pressure = " << pressure
                << ", targetPressure = "           << targetPressure
                << std::endl;
    }
    else
    {
      if( wellControls.GetType() == WellControls::Type::PRODUCER )
      {
        std::cout << "Current reference pressure = " << pressure
                  << ", min pressure = " << targetPressure
                  << std::endl;
      }
      else
      {
        std::cout << "Current reference pressure = " << pressure
                  << ", max pressure = " << targetPressure
                  << std::endl;
      }
    }
  }

  std::cout << "Below, negative connection rate means production" << std::endl;
  std::cout << "Positive connection rate means injection" << std::endl;

  for( localIndex iwelem = 0; iwelem < subRegion.size(); ++iwelem )
  {
    if( iwelem > 0 || wellControls.GetControl() == WellControls::Control::BHP )
      std::cout << "Mass rate at connection #" << iwelem << ": " << connRate[iwelem] << std::endl;
    else
    {
      std::cout << "Mass rate at connection #" << iwelem << ": " << connRate[iwelem]
                << ", target rate : " << wellControls.GetTargetRate() << std::endl;
    }

    if( iwelem > 0 )
    {
      continue;
    }

    stackArray1d< real64, maxNumComp > compStream( NC );

    for( localIndex ic = 0; ic < NC; ++ic )
    {
      real64 const compFrac = wellElemCompFrac[iwelem][ic];
      compStream[ic] = compFrac * connRate[iwelem];
    }

    if( wellControls.GetType() == WellControls::Type::INJECTOR )
    {
      for( localIndex ic = 0; ic < NC; ++ic )
        std::cout << "Mass injection rate for component #" << ic
                  << " at connection #" << iwelem
                  << ": " << compStream[ic] << std::endl;
    }
    else
    {
      for( localIndex ic = 0; ic < NC; ++ic )
        std::cout << "Mass production rate for component #" << ic
                  << " at connection #" << iwelem
                  << ": " << compStream[ic] << std::endl;
    }
  }
}


void CompositionalMultiphaseWell::CheckWellControlSwitch( DomainPartition * const domain )
{
  MeshLevel & meshLevel = *domain->getMeshBody( 0 )->getMeshLevel( 0 );

  // loop over the wells
  forTargetSubRegions< WellElementSubRegion >( meshLevel, [&]( localIndex const,
                                                               WellElementSubRegion & subRegion )
  {

    if( !subRegion.IsLocallyOwned() )
    {
      return;
    }

    WellControls & wellControls = GetWellControls( subRegion );

    // get the primary variables
    arrayView1d< real64 const > const & wellElemPressure =
      subRegion.getReference< array1d< real64 > >( viewKeyStruct::pressureString );
    arrayView1d< real64 const > const & dWellElemPressure =
      subRegion.getReference< array1d< real64 > >( viewKeyStruct::deltaPressureString );

    arrayView1d< real64 const > const & connRate =
      subRegion.getReference< array1d< real64 > >( viewKeyStruct::mixtureConnRateString );
    arrayView1d< real64 const > const & dConnRate =
      subRegion.getReference< array1d< real64 > >( viewKeyStruct::deltaMixtureConnRateString );

    // if isViable is true at the end of the following checks, no need to switch
    bool controlIsViable = false;

    // get well control and type
    WellControls::Control const currentControl = wellControls.GetControl();
    WellControls::Type const type = wellControls.GetType();

    // get the index of the well element where the control is enforced
    localIndex const iwelemControl = wellControls.GetReferenceWellElementIndex();

    real64 const refRate = connRate[iwelemControl] + dConnRate[iwelemControl];
    real64 const refPressure = wellElemPressure[iwelemControl] + dWellElemPressure[iwelemControl];

    // TODO: check all inactive constraints (possibly more than one) and switch the one which is most violated
    // TODO: for the rate, use surface conditions (flash for compositional, easier for BO)

    // BHP control
    if( currentControl == WellControls::Control::BHP )
    {
      // the control is viable if the reference rate is below/above the max/min rate
      // targetRate specifies a max rate here
      real64 const & maxRate = wellControls.GetTargetRate();
      controlIsViable = ( fabs( refRate ) <= fabs( maxRate ) );
    }
    else // rate control
    {

      // the control is viable if the reference pressure is below/above the max/min pressure
      if( type == WellControls::Type::PRODUCER )
      {
        // targetBHP specifies a min pressure here
        real64 const & minPressure = wellControls.GetTargetBHP();
        controlIsViable = ( refPressure >= minPressure );
      }
      else
      {
        // targetBHP specifies a max pressure here
        real64 const & maxPressure = wellControls.GetTargetBHP();
        controlIsViable = ( refPressure <= maxPressure );
      }
    }

    if( !controlIsViable )
    {
      if( currentControl == WellControls::Control::BHP )
      {
        wellControls.SetControl( WellControls::Control::LIQUIDRATE,
                                 wellControls.GetTargetRate() );

        // Debug information for logLevel >= 1
        GEOSX_LOG_LEVEL_RANK_0( 1, "Control switch for well " << subRegion.getName()
                                                              << " from BHP constraint to rate constraint" );

      }
      else // rate control
      {
        wellControls.SetControl( WellControls::Control::BHP,
                                 wellControls.GetTargetBHP() );
        // Debug information for logLevel >= 1
        GEOSX_LOG_LEVEL_RANK_0( 1, "Control switch for well " << subRegion.getName()
                                                              << " from rate constraint to BHP constraint" );
      }
    }
  } );
}


REGISTER_CATALOG_ENTRY( SolverBase, CompositionalMultiphaseWell, string const &, Group * const )
}// namespace geosx<|MERGE_RESOLUTION|>--- conflicted
+++ resolved
@@ -32,15 +32,15 @@
 #include "wells/WellControls.hpp"
 #include "mesh/MeshForLoopInterface.hpp"
 #include "meshUtilities/ComputationalGeometry.hpp"
-#include "physicsSolvers/fluidFlow/CompositionalMultiphaseFlowKernels.hpp"
+#include "physicsSolvers/fluidFlow/CompositionalMultiphaseBaseKernels.hpp"
 
 namespace geosx
 {
 
 using namespace dataRepository;
 using namespace constitutive;
-using namespace CompositionalMultiphaseFlowKernels;
-
+using namespace CompositionalMultiphaseBaseKernels;
+  
 CompositionalMultiphaseWell::CompositionalMultiphaseWell( const string & name,
                                                           Group * const parent )
   :
@@ -69,7 +69,7 @@
   WellSolverBase::PostProcessInput();
   CheckModelNames( m_relPermModelNames, viewKeyStruct::relPermNamesString );
 
-  CompositionalMultiphaseFlow const * const flowSolver = getParent()->GetGroup< CompositionalMultiphaseFlow >( GetFlowSolverName() );
+  CompositionalMultiphaseBase const * const flowSolver = getParent()->GetGroup< CompositionalMultiphaseBase >( GetFlowSolverName() );
   GEOSX_ERROR_IF( flowSolver == nullptr,
                   "Flow solver " << GetFlowSolverName() << " not found or incompatible type "
                                                            "(referenced from well solver " << getName() << ")" );
@@ -160,7 +160,7 @@
 
 void CompositionalMultiphaseWell::ValidateConstitutiveModels( MeshLevel const & meshLevel, ConstitutiveManager const & cm ) const
 {
-  CompositionalMultiphaseFlow const & flowSolver = *getParent()->GetGroup< CompositionalMultiphaseFlow >( GetFlowSolverName() );
+  CompositionalMultiphaseBase const & flowSolver = *getParent()->GetGroup< CompositionalMultiphaseBase >( GetFlowSolverName() );
   arrayView1d< string const > const & flowTargetRegionNames = flowSolver.targetRegionNames();
   arrayView1d< string const > const & flowFluidModels = flowSolver.fluidModelNames();
   arrayView1d< string const > const & flowRelPermModels = flowSolver.relPermModelNames();
@@ -355,11 +355,7 @@
 
 void CompositionalMultiphaseWell::UpdateComponentFraction( WellElementSubRegion & subRegion ) const
 {
-<<<<<<< HEAD
-  CompositionalMultiphaseBase * const flowSolver = getParent()->GetGroup< CompositionalMultiphaseBase >( GetFlowSolverName() );
-=======
   GEOSX_MARK_FUNCTION;
->>>>>>> d4734837
 
   // outputs
 
@@ -1277,108 +1273,8 @@
   stackArray1d< real64, 2 >              dPressure_dP( 2 );
   stackArray2d< real64, 2 * maxNumComp > dPressure_dC( 2, NC );
 
-<<<<<<< HEAD
-  MeshLevel * const mesh = domain->getMeshBody( 0 )->getMeshLevel( 0 );
-  ElementRegionManager * const elemManager = mesh->getElemManager();
-  ConstitutiveManager * const constitutiveManager = domain->getConstitutiveManager();
-
-  m_resPressure =
-    elemManager->ConstructViewAccessor< array1d< real64 >, arrayView1d< real64 > >( CompositionalMultiphaseBase::viewKeyStruct::pressureString );
-
-  m_deltaResPressure =
-    elemManager->ConstructViewAccessor< array1d< real64 >, arrayView1d< real64 > >( CompositionalMultiphaseBase::viewKeyStruct::deltaPressureString );
-
-  m_resGlobalCompDensity =
-    elemManager->ConstructViewAccessor< array2d< real64 >, arrayView2d< real64 > >( CompositionalMultiphaseBase::viewKeyStruct::globalCompDensityString );
-
-  m_deltaResGlobalCompDensity =
-    elemManager->ConstructViewAccessor< array2d< real64 >, arrayView2d< real64 > >( CompositionalMultiphaseBase::viewKeyStruct::deltaGlobalCompDensityString );
-
-  m_resCompFrac =
-    elemManager->ConstructViewAccessor< array2d< real64 >, arrayView2d< real64 > >( CompositionalMultiphaseBase::viewKeyStruct::globalCompFractionString );
-
-  m_dResCompFrac_dCompDens =
-    elemManager->ConstructViewAccessor< array3d< real64 >, arrayView3d< real64 > >(
-      CompositionalMultiphaseBase::viewKeyStruct::dGlobalCompFraction_dGlobalCompDensityString );
-
-  m_resPhaseMob =
-    elemManager->ConstructViewAccessor< array2d< real64 >, arrayView2d< real64 > >( CompositionalMultiphaseBase::viewKeyStruct::phaseMobilityString );
-
-  m_dResPhaseMob_dPres =
-    elemManager->ConstructViewAccessor< array2d< real64 >,
-                                        arrayView2d< real64 > >( CompositionalMultiphaseBase::viewKeyStruct::dPhaseMobility_dPressureString );
-
-  m_dResPhaseMob_dCompDens =
-    elemManager->ConstructViewAccessor< array3d< real64 >, arrayView3d< real64 > >(
-      CompositionalMultiphaseBase::viewKeyStruct::dPhaseMobility_dGlobalCompDensityString );
-
-  m_resPhaseVolFrac =
-    elemManager->ConstructViewAccessor< array2d< real64 >, arrayView2d< real64 > >( CompositionalMultiphaseBase::viewKeyStruct::phaseVolumeFractionString );
-
-  m_dResPhaseVolFrac_dPres =
-    elemManager->ConstructViewAccessor< array2d< real64 >, arrayView2d< real64 > >(
-      CompositionalMultiphaseBase::viewKeyStruct::dPhaseVolumeFraction_dPressureString );
-
-  m_dResPhaseVolFrac_dCompDens =
-    elemManager->ConstructViewAccessor< array3d< real64 >, arrayView3d< real64 > >(
-      CompositionalMultiphaseBase::viewKeyStruct::dPhaseVolumeFraction_dGlobalCompDensityString );
-
-  m_resPhaseFrac =
-    elemManager->ConstructFullMaterialViewAccessor< array3d< real64 >, arrayView3d< real64 > >( MultiFluidBase::viewKeyStruct::phaseFractionString,
-                                                                                                constitutiveManager );
-  m_dResPhaseFrac_dPres =
-    elemManager->ConstructFullMaterialViewAccessor< array3d< real64 >, arrayView3d< real64 > >( MultiFluidBase::viewKeyStruct::dPhaseFraction_dPressureString,
-                                                                                                constitutiveManager );
-  m_dResPhaseFrac_dComp =
-    elemManager->ConstructFullMaterialViewAccessor< array4d< real64 >, arrayView4d< real64 > >(
-      MultiFluidBase::viewKeyStruct::dPhaseFraction_dGlobalCompFractionString,
-      constitutiveManager );
-  m_resPhaseDens =
-    elemManager->ConstructFullMaterialViewAccessor< array3d< real64 >, arrayView3d< real64 > >( MultiFluidBase::viewKeyStruct::phaseDensityString,
-                                                                                                constitutiveManager );
-  m_dResPhaseDens_dPres =
-    elemManager->ConstructFullMaterialViewAccessor< array3d< real64 >, arrayView3d< real64 > >( MultiFluidBase::viewKeyStruct::dPhaseDensity_dPressureString,
-                                                                                                constitutiveManager );
-  m_dResPhaseDens_dComp =
-    elemManager->ConstructFullMaterialViewAccessor< array4d< real64 >, arrayView4d< real64 > >(
-      MultiFluidBase::viewKeyStruct::dPhaseDensity_dGlobalCompFractionString,
-      constitutiveManager );
-  m_resPhaseVisc =
-    elemManager->ConstructFullMaterialViewAccessor< array3d< real64 >, arrayView3d< real64 > >( MultiFluidBase::viewKeyStruct::phaseViscosityString,
-                                                                                                constitutiveManager );
-  m_dResPhaseVisc_dPres =
-    elemManager->ConstructFullMaterialViewAccessor< array3d< real64 >, arrayView3d< real64 > >( MultiFluidBase::viewKeyStruct::dPhaseViscosity_dPressureString,
-                                                                                                constitutiveManager );
-  m_dResPhaseVisc_dComp =
-    elemManager->ConstructFullMaterialViewAccessor< array4d< real64 >, arrayView4d< real64 > >(
-      MultiFluidBase::viewKeyStruct::dPhaseViscosity_dGlobalCompFractionString,
-      constitutiveManager );
-  m_resPhaseCompFrac =
-    elemManager->ConstructFullMaterialViewAccessor< array4d< real64 >, arrayView4d< real64 > >( MultiFluidBase::viewKeyStruct::phaseCompFractionString,
-                                                                                                constitutiveManager );
-  m_dResPhaseCompFrac_dPres =
-    elemManager->ConstructFullMaterialViewAccessor< array4d< real64 >, arrayView4d< real64 > >(
-      MultiFluidBase::viewKeyStruct::dPhaseCompFraction_dPressureString,
-      constitutiveManager );
-  m_dResPhaseCompFrac_dComp =
-    elemManager->ConstructFullMaterialViewAccessor< array5d< real64 >, arrayView5d< real64 > >(
-      MultiFluidBase::viewKeyStruct::dPhaseCompFraction_dGlobalCompFractionString,
-      constitutiveManager );
-  m_resTotalDens =
-    elemManager->ConstructFullMaterialViewAccessor< array2d< real64 >, arrayView2d< real64 > >( MultiFluidBase::viewKeyStruct::totalDensityString,
-                                                                                                constitutiveManager );
-  m_resPhaseRelPerm =
-    elemManager->ConstructFullMaterialViewAccessor< array3d< real64 >, arrayView3d< real64 > >( RelativePermeabilityBase::viewKeyStruct::phaseRelPermString,
-                                                                                                constitutiveManager );
-  m_dResPhaseRelPerm_dPhaseVolFrac =
-    elemManager->ConstructFullMaterialViewAccessor< array4d< real64 >, arrayView4d< real64 > >(
-      RelativePermeabilityBase::viewKeyStruct::dPhaseRelPerm_dPhaseVolFractionString,
-      constitutiveManager );
-}
-=======
   stackArray1d< real64, 2 >              dFlux_dP( 2 );
   stackArray2d< real64, 2 * maxNumComp > dFlux_dC( 2, NC );
->>>>>>> d4734837
 
   stackArray1d< real64, 2 >              dMult_dP( 2 );
   stackArray2d< real64, 2 * maxNumComp > dMult_dC( 2, NC );
@@ -1741,10 +1637,10 @@
   MeshLevel & mesh = *domain->getMeshBody( 0 )->getMeshLevel( 0 );
   ElementRegionManager & elemManager = *mesh.getElemManager();
 
-  CompositionalMultiphaseFlow & flowSolver = *getParent()->GetGroup< CompositionalMultiphaseFlow >( GetFlowSolverName() );
-
-  {
-    using keys = CompositionalMultiphaseFlow::viewKeyStruct;
+  CompositionalMultiphaseBase & flowSolver = *getParent()->GetGroup< CompositionalMultiphaseBase >( GetFlowSolverName() );
+
+  {
+    using keys = CompositionalMultiphaseBase::viewKeyStruct;
 
     m_resPressure =
       elemManager.ConstructViewAccessor< array1d< real64 >, arrayView1d< real64 > >( keys::pressureString );
