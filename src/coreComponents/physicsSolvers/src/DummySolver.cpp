/*
 *~~~~~~~~~~~~~~~~~~~~~~~~~~~~~~~~~~~~~~~~~~~~~~~~~~~~~~~~~~~~~~~~~~~~~~~~~~~
 * Copyright (c) 2019, Lawrence Livermore National Security, LLC.
 *
 * Produced at the Lawrence Livermore National Laboratory
 *
 * LLNL-CODE-746361
 *
 * All rights reserved. See COPYRIGHT for details.
 *
 * This file is part of the GEOSX Simulation Framework.
 *
 * GEOSX is a free software; you can redistribute it and/or modify it under
 * the terms of the GNU Lesser General Public License (as published by the
 * Free Software Foundation) version 2.1 dated February 1999.
 *~~~~~~~~~~~~~~~~~~~~~~~~~~~~~~~~~~~~~~~~~~~~~~~~~~~~~~~~~~~~~~~~~~~~~~~~~~~
 */


#include "DummySolver.hpp"
#include "dataRepository/ManagedGroup.hpp"
#include "MPI_Communications/CommunicationTools.hpp"
#include <thread>
#include <chrono>

namespace geosx
{


using namespace dataRepository;


DummySolver::DummySolver( const std::string& name,
                                                  ManagedGroup * const parent ):
  SolverBase( name, parent ),
  m_randScale(0.0),
  m_randSeed(0)
{
  RegisterViewWrapper(viewKeyStruct::randScaleString, &m_randScale, false )->
    setApplyDefaultValue(1e-9)->
    setInputFlag(InputFlags::OPTIONAL)->
    setDescription("Scale for modifying requested dt");

  RegisterViewWrapper(viewKeyStruct::randSeedString, &m_randSeed, false )->
    setApplyDefaultValue(0)->
    setInputFlag(InputFlags::OPTIONAL)->
    setDescription("Scale for modifying requested dt");
}



DummySolver::~DummySolver()
{
  // TODO Auto-generated destructor stub
}


void DummySolver::InitializePreSubGroups( ManagedGroup * const problemManager )
{
<<<<<<< HEAD
  integer rank = 0;
  #ifdef GEOSX_USE_MPI
    MPI_Comm_rank(MPI_COMM_GEOSX, &rank);
  #endif
  std::srand(rank * 12345);
=======
  if (m_randSeed > 0)
  {
    integer const rank = CommunicationTools::MPI_Rank( MPI_COMM_GEOSX );
    std::srand((1 + rank) * m_randSeed);
  }
>>>>>>> 7d841243
}


real64 DummySolver::SolverStep( real64 const& time_n,
                                        real64 const& dt,
                                        const int cycleNumber,
                                        DomainPartition * domain )
{
  return dt;
}


real64 DummySolver::GetTimestepRequest(real64 const time)
{
<<<<<<< HEAD
  integer rank = 0;
  #ifdef GEOSX_USE_MPI
    MPI_Comm_rank(MPI_COMM_GEOSX, &rank);
  #endif

  real64 const rand_scale = this->getReference<real64>(dummyViewKeys.rand_scale);
  real64 dt_request = std::rand() * rand_scale;

  std::cout << "time=" << time << ", solver=" << this->getName() << ", rank=" << rank << ", dt_r=" << dt_request << std::endl;

=======
  real64 dt_request = 1.0 + std::rand() * m_randScale;
>>>>>>> 7d841243
  return dt_request;
}


REGISTER_CATALOG_ENTRY( SolverBase, DummySolver, std::string const &, ManagedGroup * const )
} /* namespace ANST */<|MERGE_RESOLUTION|>--- conflicted
+++ resolved
@@ -57,19 +57,11 @@
 
 void DummySolver::InitializePreSubGroups( ManagedGroup * const problemManager )
 {
-<<<<<<< HEAD
-  integer rank = 0;
-  #ifdef GEOSX_USE_MPI
-    MPI_Comm_rank(MPI_COMM_GEOSX, &rank);
-  #endif
-  std::srand(rank * 12345);
-=======
   if (m_randSeed > 0)
   {
     integer const rank = CommunicationTools::MPI_Rank( MPI_COMM_GEOSX );
     std::srand((1 + rank) * m_randSeed);
   }
->>>>>>> 7d841243
 }
 
 
@@ -84,20 +76,7 @@
 
 real64 DummySolver::GetTimestepRequest(real64 const time)
 {
-<<<<<<< HEAD
-  integer rank = 0;
-  #ifdef GEOSX_USE_MPI
-    MPI_Comm_rank(MPI_COMM_GEOSX, &rank);
-  #endif
-
-  real64 const rand_scale = this->getReference<real64>(dummyViewKeys.rand_scale);
-  real64 dt_request = std::rand() * rand_scale;
-
-  std::cout << "time=" << time << ", solver=" << this->getName() << ", rank=" << rank << ", dt_r=" << dt_request << std::endl;
-
-=======
   real64 dt_request = 1.0 + std::rand() * m_randScale;
->>>>>>> 7d841243
   return dt_request;
 }
 
