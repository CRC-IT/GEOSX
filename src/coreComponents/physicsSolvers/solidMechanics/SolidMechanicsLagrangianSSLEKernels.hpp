--- conflicted
+++ resolved
@@ -344,19 +344,6 @@
           CopyGlobalToLocal<NUM_NODES_PER_ELEM,R1Tensor>( elemsToNodes[k], disp, uhat, u_local, uhat_local );
         }
 
-<<<<<<< HEAD
-        R2SymTensor referenceStress;
-        if( !fluidPressure.empty() )
-        {
-          // TODO: need to pass in the solidIndex for biotCoefficient
-          // localIndex const solidIndex = domain->getConstitutiveManager()->GetConstitutiveRelation( fluidSolver.solidIndex() )->getIndexInParent();
-          referenceStress.PlusIdentity( - biotCoefficient * (fluidPressure[k] + deltaFluidPressure[k]));
-        }
-=======
-
->>>>>>> 6684e5b3
-
-
         R1Tensor dNdXa;
         R1Tensor dNdXb;
 
