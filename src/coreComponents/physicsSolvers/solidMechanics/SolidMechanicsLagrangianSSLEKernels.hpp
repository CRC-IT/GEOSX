/*
 *~~~~~~~~~~~~~~~~~~~~~~~~~~~~~~~~~~~~~~~~~~~~~~~~~~~~~~~~~~~~~~~~~~~~~~~~~~~
 * Copyright (c) 2019, Lawrence Livermore National Security, LLC.
 *
 * Produced at the Lawrence Livermore National Laboratory
 *
 * LLNL-CODE-746361
 *
 * All rights reserved. See COPYRIGHT for details.
 *
 * This file is part of the GEOSX Simulation Framework.
 *
 * GEOSX is a free software; you can redistribute it and/or modify it under
 * the terms of the GNU Lesser General Public License (as published by the
 * Free Software Foundation) version 2.1 dated February 1999.
 *~~~~~~~~~~~~~~~~~~~~~~~~~~~~~~~~~~~~~~~~~~~~~~~~~~~~~~~~~~~~~~~~~~~~~~~~~~~
 */

/**
 * @file SolidMechanicsLagrangianSSLEKernels.hpp
 */

#pragma once

#include "common/DataTypes.hpp"
#include "SolidMechanicsLagrangianFEMKernels.hpp"
#include "constitutive/ConstitutiveBase.hpp"
#include "finiteElement/ElementLibrary/FiniteElementBase.h"
#include "Epetra_FECrsMatrix.h"
#include "Epetra_FEVector.h"

#include "RAJA/RAJA.hpp"

#include "finiteElement/Kinematics.h"
#include "common/TimingMacros.hpp"

#include "Epetra_SerialDenseMatrix.h"
#include "Epetra_SerialDenseVector.h"

namespace geosx
{

namespace SolidMechanicsLagrangianSSLEKernels
{

/**
 * @struct Structure to wrap templated function that implements the explicit time integration kernels.
 */
struct ExplicitKernel
{
  /**
   * @brief Launch of the element processing kernel for explicit time integration.
   * @tparam NUM_NODES_PER_ELEM The number of nodes/dof per element.
   * @tparam NUM_QUADRATURE_POINTS The number of quadrature points per element.
   * @tparam CONSTITUTIVE_TYPE the type of the constitutive relation that is being used.
   * @param A pointer to the constitutive relation that is being used.
   * @param elementList The list of elements to be processed
   * @param elemsToNodes The map from the elements to the nodes that form that element.
   * @param dNdX The derivatives of the shape functions wrt the reference configuration.
   * @param detJ The determinant of the transformation matrix (Jacobian) to the parent element.
   * @param u The nodal array of total displacements.
   * @param vel The nodal array of velocity.
   * @param acc The nodal array of force/acceleration.
   * @param meanStress The mean stress at each element quadrature point
   * @param devStress The deviator stress at each element quadrature point.
   * @param dt The timestep
   * @return The achieved timestep.
   */
  template< localIndex NUM_NODES_PER_ELEM, localIndex NUM_QUADRATURE_POINTS, typename CONSTITUTIVE_TYPE >
  static inline real64
  Launch( CONSTITUTIVE_TYPE * const constitutiveRelation,
          LvArray::SortedArrayView<localIndex const, localIndex> const & elementList,
          arrayView2d<localIndex const> const & elemsToNodes,
          arrayView1d<localIndex const> const & elemPatchOffsets,
          LvArray::ArrayOfArraysView<localIndex const, localIndex const, true> const & elemPatchNodes,
          arrayView4d< double const> const & dNdX,
          arrayView2d<real64 const> const & detJ,
          arrayView1d<R1Tensor const> const & u,
          arrayView1d<R1Tensor const> const & vel,
          arrayView1d<R1Tensor> const & acc,
          arrayView2d<real64> const & meanStress,
          arrayView3d<real64> const & devStress,
          real64 const dt )
  {
   GEOSX_MARK_FUNCTION;

#if defined(__CUDACC__)
<<<<<<< HEAD
    using KERNEL_POLICY = RAJA::cuda_exec< 256 >;
=======
   //using KERNEL_POLICY = RAJA::cuda_exec< 1024 >;
>>>>>>> d01cfb29
#elif defined(GEOSX_USE_OPENMP)
    //using KERNEL_POLICY = RAJA::omp_parallel_for_exec;
#else
    //using KERNEL_POLICY = RAJA::loop_exec;
#endif

<<<<<<< HEAD
    static bool outputMessage = true;
    if (outputMessage)
    {
      GEOS_LOG("dNdX::shape = (" << dNdX.size(0) << ", " << dNdX.size(1) << ", " << dNdX.size(2) << ", " << dNdX.size(3) << ")");
      GEOS_LOG("detJ::shape = (" << detJ.size(0) << ", " << detJ.size(1) << ")");
      GEOS_LOG("meanStress::shape = (" << meanStress.size(0) << ", " << meanStress.size(1) << ")");
      GEOS_LOG("devStress::shape = (" << devStress.size(0) << ", " << devStress.size(1) << ", " << devStress.size(2)  << ")");
      GEOS_LOG("elemsToNodes::shape = (" << elemsToNodes.size(0) << ", " << elemsToNodes.size(1) << ")");
      outputMessage = false;
    }

#if STANDARD_ELEMENT_TONODESRELATION_LAYOUT
  localIndex const numElems = elemsToNodes.size(0);
#else
  localIndex const numElems = elemsToNodes.size(1);
#endif

    typename CONSTITUTIVE_TYPE::KernelWrapper const & constitutive = constitutiveRelation->createKernelWrapper();

    RAJA::forall< KERNEL_POLICY >( RAJA::TypedRangeSegment< localIndex >( 0, numElems ),
=======
    // GEOS_LOG("dNdX::shape = (" << dNdX.size(0) << ", " << dNdX.size(1) << ", " << dNdX.size(2) << ", " << dNdX.size(3) << ")");
    // GEOS_LOG("detJ::shape = (" << detJ.size(0) << ", " << detJ.size(1) << ")");
    // GEOS_LOG("meanStress::shape = (" << meanStress.size(0) << ", " << meanStress.size(1) << ")");
    // GEOS_LOG("devStress::shape = (" << devStress.size(0) << ", " << devStress.size(1) << ", " << devStress.size(2)  << ")");
    
    
#if 1
   //printf("Building RAJA kernel \n");

    //using RAJA::statement;

   /*
   //Serial policy
    using MY_KERNEL_POLICY =
      RAJA::KernelPolicy<
          RAJA::statement::For<0,RAJA::loop_exec,
           RAJA::statement::InitLocalMem<RAJA::cpu_tile_mem,RAJA::ParamList<0, 1>,
            RAJA::statement::Lambda<0>,
              RAJA::statement::Lambda<1>
           >
          >
       >;
   */
#if 1   //tiling example
    using MY_KERNEL_POLICY =
      RAJA::KernelPolicy<
        RAJA::statement::CudaKernel<
          RAJA::statement::Tile<0,RAJA::statement::tile_fixed<256>, RAJA::cuda_block_x_loop,
            RAJA::statement::InitLocalMem<RAJA::cuda_thread_mem,RAJA::ParamList<0, 1>,
              RAJA::statement::For<0, RAJA::cuda_thread_x_direct,
                RAJA::statement::Lambda<0>,
                  RAJA::statement::Lambda<1>
        >
        >
       >
      >
     >;
#endif

    /* not supported ...
    //Thread x loop example
    using MY_KERNEL_POLICY =
      RAJA::KernelPolicy<
        RAJA::statement::CudaKernel<
          RAJA::statement::For<0,RAJA::cuda_thread_x_loop,
          //RAJA::statement::For<0,RAJA::cuda_exec<256>,
            RAJA::statement::InitLocalMem<RAJA::cuda_thread_mem,RAJA::ParamList<0, 1>,
                RAJA::statement::Lambda<0>,
                  RAJA::statement::Lambda<1>
        >
       >
      >
     >;
    */


    using TILE_MEM =
      RAJA::LocalArray<real64, RAJA::Perm<0, 1>, RAJA::SizeList<NUM_NODES_PER_ELEM, 3>>;

    TILE_MEM ext_v_local, ext_f_local;

    typename CONSTITUTIVE_TYPE::KernelWrapper const & constitutive = constitutiveRelation->createKernelWrapper();

    RAJA::kernel_param<MY_KERNEL_POLICY>
      (RAJA::make_tuple(RAJA::TypedRangeSegment< localIndex>(0, elemsToNodes.size(0))),
       RAJA::make_tuple(ext_v_local, ext_f_local),

       GEOSX_DEVICE_LAMBDA (localIndex const k, TILE_MEM &v_local, TILE_MEM &f_local ) {

        for ( localIndex a = 0; a < NUM_NODES_PER_ELEM; ++a )
          {
            for ( int b = 0; b < 3; ++b )
              {
                v_local( a , b ) = vel[ elemsToNodes[ k ][ a ] ][ b ];
                f_local( a, b ) = 0.0;
              }
          }

      },

     GEOSX_DEVICE_LAMBDA (localIndex const k, TILE_MEM &v_local, TILE_MEM &f_local) {

       real64 c[ 6 ][ 6 ];
       constitutive.GetStiffness( k, c );

       //Compute Quadrature
       for ( localIndex q = 0; q < NUM_QUADRATURE_POINTS; ++q )
         {
           real64 p_stress[ 6 ] = { 0 };
           for ( localIndex a = 0; a < NUM_NODES_PER_ELEM; ++a )
             {
               real64 const v0_x_dNdXa0 = v_local( a , 0 ) * DNDX_ACCESSOR(dNdX, k, q, a, 0);
               real64 const v1_x_dNdXa1 = v_local( a , 1 ) * DNDX_ACCESSOR(dNdX, k, q, a, 1);
               real64 const v2_x_dNdXa2 = v_local( a , 2 ) * DNDX_ACCESSOR(dNdX, k, q, a, 2);

               p_stress[ 0 ] += ( v0_x_dNdXa0 * c[ 0 ][ 0 ] + v1_x_dNdXa1 * c[ 0 ][ 1 ] + v2_x_dNdXa2*c[ 0 ][ 2 ] ) * dt;
               p_stress[ 1 ] += ( v0_x_dNdXa0 * c[ 1 ][ 0 ] + v1_x_dNdXa1 * c[ 1 ][ 1 ] + v2_x_dNdXa2*c[ 1 ][ 2 ] ) * dt;
               p_stress[ 2 ] += ( v0_x_dNdXa0 * c[ 2 ][ 0 ] + v1_x_dNdXa1 * c[ 2 ][ 1 ] + v2_x_dNdXa2*c[ 2 ][ 2 ] ) * dt;
               p_stress[ 3 ] += ( v_local( a , 2 ) * DNDX_ACCESSOR(dNdX, k, q, a, 1) + v_local( a , 1 ) * DNDX_ACCESSOR(dNdX, k, q, a, 2) ) * c[ 3 ][ 3 ] * dt;
               p_stress[ 4 ] += ( v_local( a , 2 ) * DNDX_ACCESSOR(dNdX, k, q, a, 0) + v_local( a , 0 ) * DNDX_ACCESSOR(dNdX, k, q, a, 2) ) * c[ 4 ][ 4 ] * dt;
               p_stress[ 5 ] += ( v_local( a , 1 ) * DNDX_ACCESSOR(dNdX, k, q, a, 0) + v_local( a , 0 ) * DNDX_ACCESSOR(dNdX, k, q, a, 1) ) * c[ 5 ][ 5 ] * dt;
             }

           real64 const dMeanStress = ( p_stress[ 0 ] + p_stress[ 1 ] + p_stress[ 2 ] ) / 3.0;
           MEANSTRESS_ACCESSOR(meanStress, k, q) += dMeanStress;

           p_stress[ 0 ] -= dMeanStress;
           p_stress[ 1 ] -= dMeanStress;
           p_stress[ 2 ] -= dMeanStress;

           DEVIATORSTRESS_ACCESSOR(devStress, k, q, 0) += p_stress[ 0 ];
           DEVIATORSTRESS_ACCESSOR(devStress, k, q, 2) += p_stress[ 1 ];
           DEVIATORSTRESS_ACCESSOR(devStress, k, q, 5) += p_stress[ 2 ];
           DEVIATORSTRESS_ACCESSOR(devStress, k, q, 4) += p_stress[ 3 ];
           DEVIATORSTRESS_ACCESSOR(devStress, k, q, 3) += p_stress[ 4 ];
           DEVIATORSTRESS_ACCESSOR(devStress, k, q, 1) += p_stress[ 5 ];

           for ( localIndex a = 0; a < NUM_NODES_PER_ELEM; ++a )
             {
               f_local( a , 0 ) -= ( DEVIATORSTRESS_ACCESSOR(devStress, k, q, 1) * DNDX_ACCESSOR(dNdX, k, q, a, 1)
                                     + DEVIATORSTRESS_ACCESSOR(devStress, k, q, 3) * DNDX_ACCESSOR(dNdX, k, q, a, 2)
                                     + DNDX_ACCESSOR(dNdX, k, q, a, 0) * ( DEVIATORSTRESS_ACCESSOR(devStress, k, q, 0) + MEANSTRESS_ACCESSOR(meanStress, k, q) ) ) * DETJ_ACCESSOR(detJ, k, q);
               f_local( a , 1 ) -= ( DEVIATORSTRESS_ACCESSOR(devStress, k, q, 1) * DNDX_ACCESSOR(dNdX, k, q, a, 0)
                                     + DEVIATORSTRESS_ACCESSOR(devStress, k, q, 4) * DNDX_ACCESSOR(dNdX, k, q, a, 2)
                                     + DNDX_ACCESSOR(dNdX, k, q, a, 1) * (DEVIATORSTRESS_ACCESSOR(devStress, k, q, 2) + MEANSTRESS_ACCESSOR(meanStress, k, q) ) ) * DETJ_ACCESSOR(detJ, k, q);
               f_local( a , 2 ) -= ( DEVIATORSTRESS_ACCESSOR(devStress, k, q, 3) * DNDX_ACCESSOR(dNdX, k, q, a, 0)
                                     + DEVIATORSTRESS_ACCESSOR(devStress, k, q, 4) * DNDX_ACCESSOR(dNdX, k, q, a, 1)
                                     + DNDX_ACCESSOR(dNdX, k, q, a, 2) * (DEVIATORSTRESS_ACCESSOR(devStress, k, q, 5) + MEANSTRESS_ACCESSOR(meanStress, k, q) ) ) * DETJ_ACCESSOR(detJ, k, q);
             }
         }//quadrature loop

       for ( localIndex a = 0; a < NUM_NODES_PER_ELEM; ++a )
         {
           for ( int b = 0; b < 3; ++b )
             {
               RAJA::atomic::atomicAdd<RAJA::atomic::auto_atomic>( &acc[ elemsToNodes[ k ][ a ] ][ b ], f_local( a , b ) );
             }
         }

     });

    //printf("quit early \n");
    //exit(-1);
#else
    typename CONSTITUTIVE_TYPE::KernelWrapper const & constitutive = constitutiveRelation->createKernelWrapper();

    RAJA::forall< KERNEL_POLICY >( RAJA::TypedRangeSegment< localIndex >( 0, elemsToNodes.size(0) ),
>>>>>>> d01cfb29
                                   GEOSX_DEVICE_LAMBDA ( localIndex const k )
    {
      real64 v_local[ NUM_NODES_PER_ELEM ][ 3 ];
      real64 f_local[ NUM_NODES_PER_ELEM ][ 3 ] = {};

      for ( localIndex a = 0; a < NUM_NODES_PER_ELEM; ++a )
      {
        for ( int b = 0; b < 3; ++b )
        {
          v_local[ a ][ b ] = vel[ TONODESRELATION_ACCESSOR(elemsToNodes, k, a ) ][ b ];
        }
      }

      real64 c[ 6 ][ 6 ];
      constitutive.GetStiffness( k, c );

      //Compute Quadrature
      for ( localIndex q = 0; q < NUM_QUADRATURE_POINTS; ++q )
      {
        real64 p_stress[ 6 ] = { 0 };
        for ( localIndex a = 0; a < NUM_NODES_PER_ELEM; ++a )
        {
          real64 const v0_x_dNdXa0 = v_local[ a ][ 0 ] * DNDX_ACCESSOR(dNdX, k, q, a, 0);
          real64 const v1_x_dNdXa1 = v_local[ a ][ 1 ] * DNDX_ACCESSOR(dNdX, k, q, a, 1);
          real64 const v2_x_dNdXa2 = v_local[ a ][ 2 ] * DNDX_ACCESSOR(dNdX, k, q, a, 2);

          p_stress[ 0 ] += ( v0_x_dNdXa0 * c[ 0 ][ 0 ] + v1_x_dNdXa1 * c[ 0 ][ 1 ] + v2_x_dNdXa2*c[ 0 ][ 2 ] ) * dt;
          p_stress[ 1 ] += ( v0_x_dNdXa0 * c[ 1 ][ 0 ] + v1_x_dNdXa1 * c[ 1 ][ 1 ] + v2_x_dNdXa2*c[ 1 ][ 2 ] ) * dt;
          p_stress[ 2 ] += ( v0_x_dNdXa0 * c[ 2 ][ 0 ] + v1_x_dNdXa1 * c[ 2 ][ 1 ] + v2_x_dNdXa2*c[ 2 ][ 2 ] ) * dt;
          p_stress[ 3 ] += ( v_local[ a ][ 2 ] * DNDX_ACCESSOR(dNdX, k, q, a, 1) + v_local[ a ][ 1 ] * DNDX_ACCESSOR(dNdX, k, q, a, 2) ) * c[ 3 ][ 3 ] * dt;
          p_stress[ 4 ] += ( v_local[ a ][ 2 ] * DNDX_ACCESSOR(dNdX, k, q, a, 0) + v_local[ a ][ 0 ] * DNDX_ACCESSOR(dNdX, k, q, a, 2) ) * c[ 4 ][ 4 ] * dt;
          p_stress[ 5 ] += ( v_local[ a ][ 1 ] * DNDX_ACCESSOR(dNdX, k, q, a, 0) + v_local[ a ][ 0 ] * DNDX_ACCESSOR(dNdX, k, q, a, 1) ) * c[ 5 ][ 5 ] * dt;
        }

        real64 const dMeanStress = ( p_stress[ 0 ] + p_stress[ 1 ] + p_stress[ 2 ] ) / 3.0;
        MEANSTRESS_ACCESSOR(meanStress, k, q) += dMeanStress;

        p_stress[ 0 ] -= dMeanStress;
        p_stress[ 1 ] -= dMeanStress;
        p_stress[ 2 ] -= dMeanStress;

        DEVIATORSTRESS_ACCESSOR(devStress, k, q, 0) += p_stress[ 0 ];
        DEVIATORSTRESS_ACCESSOR(devStress, k, q, 2) += p_stress[ 1 ];
        DEVIATORSTRESS_ACCESSOR(devStress, k, q, 5) += p_stress[ 2 ];
        DEVIATORSTRESS_ACCESSOR(devStress, k, q, 4) += p_stress[ 3 ];
        DEVIATORSTRESS_ACCESSOR(devStress, k, q, 3) += p_stress[ 4 ];
        DEVIATORSTRESS_ACCESSOR(devStress, k, q, 1) += p_stress[ 5 ];

        for ( localIndex a = 0; a < NUM_NODES_PER_ELEM; ++a )
        {
          f_local[ a ][ 0 ] -= ( DEVIATORSTRESS_ACCESSOR(devStress, k, q, 1) * DNDX_ACCESSOR(dNdX, k, q, a, 1)
                          + DEVIATORSTRESS_ACCESSOR(devStress, k, q, 3) * DNDX_ACCESSOR(dNdX, k, q, a, 2)
                          + DNDX_ACCESSOR(dNdX, k, q, a, 0) * ( DEVIATORSTRESS_ACCESSOR(devStress, k, q, 0) + MEANSTRESS_ACCESSOR(meanStress, k, q) ) ) * DETJ_ACCESSOR(detJ, k, q);
          f_local[ a ][ 1 ] -= ( DEVIATORSTRESS_ACCESSOR(devStress, k, q, 1) * DNDX_ACCESSOR(dNdX, k, q, a, 0)
                        + DEVIATORSTRESS_ACCESSOR(devStress, k, q, 4) * DNDX_ACCESSOR(dNdX, k, q, a, 2)
                        + DNDX_ACCESSOR(dNdX, k, q, a, 1) * (DEVIATORSTRESS_ACCESSOR(devStress, k, q, 2) + MEANSTRESS_ACCESSOR(meanStress, k, q) ) ) * DETJ_ACCESSOR(detJ, k, q);
          f_local[ a ][ 2 ] -= ( DEVIATORSTRESS_ACCESSOR(devStress, k, q, 3) * DNDX_ACCESSOR(dNdX, k, q, a, 0)
                        + DEVIATORSTRESS_ACCESSOR(devStress, k, q, 4) * DNDX_ACCESSOR(dNdX, k, q, a, 1)
                        + DNDX_ACCESSOR(dNdX, k, q, a, 2) * (DEVIATORSTRESS_ACCESSOR(devStress, k, q, 5) + MEANSTRESS_ACCESSOR(meanStress, k, q) ) ) * DETJ_ACCESSOR(detJ, k, q);
        }
      }//quadrature loop

      for ( localIndex a = 0; a < NUM_NODES_PER_ELEM; ++a )
      {
        for ( int b = 0; b < 3; ++b )
        {
          RAJA::atomic::atomicAdd<RAJA::atomic::auto_atomic>( &acc[ TONODESRELATION_ACCESSOR(elemsToNodes, k, a ) ][ b ], f_local[ a ][ b ] );
        }
      }
    });
#endif


    
    return dt;
  }
};

/**
 * @struct Structure to wrap templated function that implements the implicit time integration kernel.
 */
struct ImplicitKernel
{
  /**
   * @brief Launch of the element processing kernel for implicit time integration.
   * @tparam NUM_NODES_PER_ELEM The number of nodes/dof per element.
   * @tparam NUM_QUADRATURE_POINTS The number of quadrature points per element.
   * @tparam CONSTITUTIVE_TYPE the type of the constitutive relation that is being used.
   * @param constitutiveRelation A pointer to the constitutive relation that is being used.
   * @param numElems The number of elements the kernel will process.
   * @param dt The timestep.
   * @param dNdX The derivatives of the shape functions wrt the reference configuration.
   * @param detJ The determinant of the transformation matrix (Jacobian) to the parent element.
   * @param fe A pointer to the finite element class used in this kernel.
   * @param elemGhostRank An array containing the values of the owning ranks for ghost elements.
   * @param elemsToNodes The map from the elements to the nodes that form that element.
   * @param globalDofNumber The map from localIndex to the globalDOF number.
   * @param disp The array of total displacements.
   * @param uhat The array of incremental displacements (displacement for this step).
   * @param vtilde The array for the velocity predictor.
   * @param uhattilde The array for the incremental displacement predictor.
   * @param density The array containing the density
   * @param fluidPressure Array containing element fluid pressure at the beginning of the step.
   * @param deltaFluidPressure Array containing the change in element fluid pressure over this step.
   * @param biotCoefficient The biotCoefficient used to calculate effective stress.
   * @param tiOption The time integration option used for the integration.
   * @param stiffnessDamping The stiffness damping coefficient for the Newmark method assuming Rayleigh damping.
   * @param massDamping The mass damping coefficient for the Newmark method assuming Rayleigh damping.
   * @param newmarkBeta The value of \beta in the Newmark update.
   * @param newmarkGamma The value of \gamma in the Newmark update.
   * @param globaldRdU  Pointer to the sparse matrix containing the derivatives of the residual wrt displacement.
   * @param globalResidual Pointer to the parallel vector containing the global residual.
   * @return The maximum nodal force contribution from all elements.
   */
  template< localIndex NUM_NODES_PER_ELEM, localIndex NUM_QUADRATURE_POINTS, typename CONSTITUTIVE_TYPE >
  static inline real64
  Launch( CONSTITUTIVE_TYPE * const constitutiveRelation,
          localIndex const numElems,
          real64 const dt,
          arrayView3d<R1Tensor const> const & dNdX,
          arrayView2d<real64 const > const& detJ,
          FiniteElementBase const * const fe,
          arrayView1d< integer const > const & elemGhostRank,
          arrayView2d< localIndex const > const & elemsToNodes,
          arrayView1d< globalIndex const > const & globalDofNumber,
          arrayView1d< R1Tensor const > const & disp,
          arrayView1d< R1Tensor const > const & uhat,
          arrayView1d< R1Tensor const > const & vtilde,
          arrayView1d< R1Tensor const > const & uhattilde,
          arrayView1d< real64 const > const & density,
          arrayView1d< real64 const > const & fluidPressure,
          arrayView1d< real64 const > const & deltaFluidPressure,
          arrayView1d< real64 const > const & biotCoefficient,
          timeIntegrationOption const tiOption,
          real64 const stiffnessDamping,
          real64 const massDamping,
          real64 const newmarkBeta,
          real64 const newmarkGamma,
          Epetra_FECrsMatrix * const globaldRdU,
          Epetra_FEVector * const globalResidual )
  {
    constexpr int dim = 3;
    Epetra_LongLongSerialDenseVector  elementLocalDofIndex   (dim*static_cast<int>(NUM_NODES_PER_ELEM));
    Epetra_SerialDenseVector     R     (dim*static_cast<int>(NUM_NODES_PER_ELEM));
    Epetra_SerialDenseMatrix     dRdU  (dim*static_cast<int>(NUM_NODES_PER_ELEM),
                                                  dim*static_cast<int>(NUM_NODES_PER_ELEM));
    Epetra_SerialDenseVector     element_dof_np1 (dim*static_cast<int>(NUM_NODES_PER_ELEM));

    Epetra_SerialDenseVector R_InertiaMassDamping(R);
    Epetra_SerialDenseMatrix dRdU_InertiaMassDamping(dRdU);
    Epetra_SerialDenseVector R_StiffnessDamping(R);
    Epetra_SerialDenseMatrix dRdU_StiffnessDamping(dRdU);

    real64 maxForce = 0;

    typename CONSTITUTIVE_TYPE::KernelWrapper const & constitutive = constitutiveRelation->createKernelWrapper();

    for( localIndex k=0 ; k<numElems ; ++k )
    {

      R1Tensor u_local[NUM_NODES_PER_ELEM];
      R1Tensor uhat_local[NUM_NODES_PER_ELEM];
      R1Tensor vtilde_local[NUM_NODES_PER_ELEM];
      R1Tensor uhattilde_local[NUM_NODES_PER_ELEM];

      dRdU.Scale(0);
      R.Scale(0);

      dRdU_InertiaMassDamping.Scale(0);
      R_InertiaMassDamping.Scale(0);
      dRdU_StiffnessDamping.Scale(0);
      R_StiffnessDamping.Scale(0);

      real64 c[6][6];
      constitutive.GetStiffness( k, c );

      if(elemGhostRank[k] < 0)
      {
        for( localIndex a=0 ; a<NUM_NODES_PER_ELEM ; ++a)
        {

          localIndex localNodeIndex = elemsToNodes[k][a];

          for( int i=0 ; i<dim ; ++i )
          {
            elementLocalDofIndex[static_cast<int>(a)*dim+i] = dim*globalDofNumber[localNodeIndex]+i;

            // TODO must add last solution estimate for this to be valid
            element_dof_np1(static_cast<int>(a)*dim+i) = disp[localNodeIndex][i];
          }
        }

        if( tiOption == timeIntegrationOption::ImplicitDynamic )
        {
          GEOS_ERROR("Option not supported");
          CopyGlobalToLocal< NUM_NODES_PER_ELEM, R1Tensor>( elemsToNodes[k],
                                      disp, uhat, vtilde, uhattilde,
                                      u_local, uhat_local, vtilde_local, uhattilde_local );
        }
        else
        {
          CopyGlobalToLocal<NUM_NODES_PER_ELEM,R1Tensor>( elemsToNodes[k], disp, uhat, u_local, uhat_local );
        }

        R2SymTensor referenceStress;
        if( !fluidPressure.empty() )
        {
          referenceStress.PlusIdentity( - biotCoefficient[0] * (fluidPressure[k] + deltaFluidPressure[k]));
        }


        R1Tensor dNdXa;
        R1Tensor dNdXb;


        for( integer q=0 ; q<NUM_QUADRATURE_POINTS ; ++q )
        {
          const realT detJq = detJ[k][q];
          std::vector<double> const & N = fe->values(q);

          for( integer a=0 ; a<NUM_NODES_PER_ELEM ; ++a )
          {
      //      realT const * const dNdXa = dNdX(q,a).Data();
            dNdXa = dNdX[k][q][a];

            for( integer b=0 ; b<NUM_NODES_PER_ELEM ; ++b )
            {
      //        realT const * const dNdXb = dNdX(q,b).Data();
              dNdXb = dNdX[k][q][b];

              dRdU(a*dim+0,b*dim+0) -= ( c[0][0]*dNdXa[0]*dNdXb[0] + c[5][5]*dNdXa[1]*dNdXb[1] + c[4][4]*dNdXa[2]*dNdXb[2] ) * detJq;
              dRdU(a*dim+0,b*dim+1) -= ( c[5][5]*dNdXa[1]*dNdXb[0] + c[0][1]*dNdXa[0]*dNdXb[1] ) * detJq;
              dRdU(a*dim+0,b*dim+2) -= ( c[4][4]*dNdXa[2]*dNdXb[0] + c[0][2]*dNdXa[0]*dNdXb[2] ) * detJq;

              dRdU(a*dim+1,b*dim+0) -= ( c[0][1]*dNdXa[1]*dNdXb[0] + c[5][5]*dNdXa[0]*dNdXb[1] ) * detJq;
              dRdU(a*dim+1,b*dim+1) -= ( c[5][5]*dNdXa[0]*dNdXb[0] + c[1][1]*dNdXa[1]*dNdXb[1] + c[3][3]*dNdXa[2]*dNdXb[2] ) * detJq;
              dRdU(a*dim+1,b*dim+2) -= ( c[3][3]*dNdXa[2]*dNdXb[1] + c[1][2]*dNdXa[1]*dNdXb[2] ) * detJq;

              dRdU(a*dim+2,b*dim+0) -= ( c[0][2]*dNdXa[2]*dNdXb[0] + c[4][4]*dNdXa[0]*dNdXb[2] ) * detJq;
              dRdU(a*dim+2,b*dim+1) -= ( c[1][2]*dNdXa[2]*dNdXb[1] + c[3][3]*dNdXa[1]*dNdXb[2] ) * detJq;
              dRdU(a*dim+2,b*dim+2) -= ( c[4][4]*dNdXa[0]*dNdXb[0] + c[3][3]*dNdXa[1]*dNdXb[1] + c[2][2]*dNdXa[2]*dNdXb[2] ) * detJq;


              if( tiOption == timeIntegrationOption::ImplicitDynamic )
              {

                real64 integrationFactor = density[k] * N[a] * N[b] * detJq;
                real64 temp1 = ( massDamping * newmarkGamma/( newmarkBeta * dt ) + 1.0 / ( newmarkBeta * dt * dt ) )* integrationFactor;

                for( int i=0 ; i<dim ; ++i )
                {
                  realT const acc = 1.0 / ( newmarkBeta * dt * dt ) * ( uhat[b][i] - uhattilde[b][i] );
                  realT const vel = vtilde[b][i] + newmarkGamma/( newmarkBeta * dt ) *( uhat[b][i] - uhattilde[b][i] );

                  dRdU_InertiaMassDamping(a*dim+i,b*dim+i) -= temp1;
                  R_InertiaMassDamping(a*dim+i) -= ( massDamping * vel + acc ) * integrationFactor;
                }
              }
            }
          }
        }



          R1Tensor temp;
          for( integer q=0 ; q<NUM_QUADRATURE_POINTS ; ++q )
          {
            const realT detJq = detJ[k][q];
            R2SymTensor stress0 = referenceStress;
            stress0 *= detJq;
            for( integer a=0 ; a<NUM_NODES_PER_ELEM ; ++a )
            {
              dNdXa = dNdX[k][q][a];

              temp.AijBj(stress0,dNdXa);
              realT maxF = temp.MaxVal();
              if( maxF > maxForce )
              {
                maxForce = maxF;
              }

              R(a*dim+0) -= temp[0];
              R(a*dim+1) -= temp[1];
              R(a*dim+2) -= temp[2];
            }
          }


      // TODO It is simpler to do this...try it.
      //  dRdU.Multiply(dof_np1,R);
        for( integer a=0 ; a<NUM_NODES_PER_ELEM ; ++a )
        {
          realT nodeForce = 0;
          for( integer b=0 ; b<NUM_NODES_PER_ELEM ; ++b )
          {
            for( int i=0 ; i<dim ; ++i )
            {
              for( int j=0 ; j<dim ; ++j )
              {
                R(a*dim+i) += dRdU(a*dim+i,b*dim+j) * u_local[b][j];
              }
            }

            if( tiOption == timeIntegrationOption::ImplicitDynamic )
            {
              for( int i=0 ; i<dim ; ++i )
              {
                for( int j=0 ; j<dim ; ++j )
                {
                  R_StiffnessDamping(a*dim+i) += stiffnessDamping * dRdU(a*dim+i,b*dim+j) * ( vtilde[b][j] + newmarkGamma/(newmarkBeta * dt)*(uhat[b][j]-uhattilde[b][j]) );
                }
              }
            }

          }

          nodeForce = std::max( std::max( R(a*dim+0), R(a*dim+1) ),  R(a*dim+2) );
          if( fabs(nodeForce) > maxForce )
          {
            maxForce = fabs(nodeForce);
          }
        }


        if( tiOption == timeIntegrationOption::ImplicitDynamic )
        {
          dRdU_StiffnessDamping = dRdU;
          dRdU_StiffnessDamping.Scale( stiffnessDamping * newmarkGamma / ( newmarkBeta * dt ) );

          dRdU += dRdU_InertiaMassDamping;
          dRdU += dRdU_StiffnessDamping;
          R    += R_InertiaMassDamping;
          R    += R_StiffnessDamping;
        }

        globaldRdU->SumIntoGlobalValues( elementLocalDofIndex,
                                    dRdU);

        globalResidual->SumIntoGlobalValues( elementLocalDofIndex,
                                  R);
      }
    }
    return maxForce;
  }
};

} // namespace SolidMechanicsLagrangianSSLEKernels

} // namespace geosx<|MERGE_RESOLUTION|>--- conflicted
+++ resolved
@@ -73,6 +73,7 @@
           arrayView2d<localIndex const> const & elemsToNodes,
           arrayView1d<localIndex const> const & elemPatchOffsets,
           LvArray::ArrayOfArraysView<localIndex const, localIndex const, true> const & elemPatchNodes,
+          LvArray::ArrayOfArraysView<localIndex const, localIndex const, true> const & elemPatchElemsToNodes,
           arrayView4d< double const> const & dNdX,
           arrayView2d<real64 const> const & detJ,
           arrayView1d<R1Tensor const> const & u,
@@ -85,18 +86,13 @@
    GEOSX_MARK_FUNCTION;
 
 #if defined(__CUDACC__)
-<<<<<<< HEAD
-    using KERNEL_POLICY = RAJA::cuda_exec< 256 >;
-=======
-   //using KERNEL_POLICY = RAJA::cuda_exec< 1024 >;
->>>>>>> d01cfb29
+    //using KERNEL_POLICY = RAJA::cuda_exec< 1024 >;
 #elif defined(GEOSX_USE_OPENMP)
     //using KERNEL_POLICY = RAJA::omp_parallel_for_exec;
 #else
     //using KERNEL_POLICY = RAJA::loop_exec;
 #endif
 
-<<<<<<< HEAD
     static bool outputMessage = true;
     if (outputMessage)
     {
@@ -109,39 +105,19 @@
     }
 
 #if STANDARD_ELEMENT_TONODESRELATION_LAYOUT
-  localIndex const numElems = elemsToNodes.size(0);
+    localIndex const numElems = elemsToNodes.size(0);
 #else
-  localIndex const numElems = elemsToNodes.size(1);
+    localIndex const numElems = elemsToNodes.size(1);
 #endif
 
-    typename CONSTITUTIVE_TYPE::KernelWrapper const & constitutive = constitutiveRelation->createKernelWrapper();
-
-    RAJA::forall< KERNEL_POLICY >( RAJA::TypedRangeSegment< localIndex >( 0, numElems ),
-=======
-    // GEOS_LOG("dNdX::shape = (" << dNdX.size(0) << ", " << dNdX.size(1) << ", " << dNdX.size(2) << ", " << dNdX.size(3) << ")");
-    // GEOS_LOG("detJ::shape = (" << detJ.size(0) << ", " << detJ.size(1) << ")");
-    // GEOS_LOG("meanStress::shape = (" << meanStress.size(0) << ", " << meanStress.size(1) << ")");
-    // GEOS_LOG("devStress::shape = (" << devStress.size(0) << ", " << devStress.size(1) << ", " << devStress.size(2)  << ")");
-    
-    
 #if 1
-   //printf("Building RAJA kernel \n");
+    //printf("Building RAJA kernel \n");
 
     //using RAJA::statement;
 
-   /*
-   //Serial policy
-    using MY_KERNEL_POLICY =
-      RAJA::KernelPolicy<
-          RAJA::statement::For<0,RAJA::loop_exec,
-           RAJA::statement::InitLocalMem<RAJA::cpu_tile_mem,RAJA::ParamList<0, 1>,
-            RAJA::statement::Lambda<0>,
-              RAJA::statement::Lambda<1>
-           >
-          >
-       >;
-   */
-#if 1   //tiling example
+#if defined(__CUDACC__)
+
+    //tiling example
     using MY_KERNEL_POLICY =
       RAJA::KernelPolicy<
         RAJA::statement::CudaKernel<
@@ -155,7 +131,6 @@
        >
       >
      >;
-#endif
 
     /* not supported ...
     //Thread x loop example
@@ -172,100 +147,169 @@
       >
      >;
     */
-
-
-    using TILE_MEM =
-      RAJA::LocalArray<real64, RAJA::Perm<0, 1>, RAJA::SizeList<NUM_NODES_PER_ELEM, 3>>;
-
-    TILE_MEM ext_v_local, ext_f_local;
+#else
+
+
+#define SSLE_KERNEL_BLOCK_SIZE 512
+
+    using KERNEL_POLICY =
+      RAJA::KernelPolicy<
+        RAJA::statement::TileTCount<0, RAJA::statement::Param<0>, RAJA::statement::tile_fixed<SSLE_KERNEL_BLOCK_SIZE>, RAJA::loop_exec,
+          RAJA::statement::InitLocalMem<RAJA::cpu_tile_mem, RAJA::ParamList<2, 3>,
+            RAJA::statement::ForICount<0, RAJA::statement::Param<1>, RAJA::loop_exec,
+              RAJA::statement::Lambda<0>,
+              RAJA::statement::Lambda<1>,
+              RAJA::statement::Lambda<2>
+            >
+          >
+        >
+      >;
+
+#endif
+
+    using TILE_MEM = RAJA::LocalArray<real64, RAJA::Perm<0, 1>, RAJA::SizeList<SSLE_KERNEL_BLOCK_SIZE, 3>>;
+
+    TILE_MEM ext_v_block, ext_f_block;
 
     typename CONSTITUTIVE_TYPE::KernelWrapper const & constitutive = constitutiveRelation->createKernelWrapper();
 
-    RAJA::kernel_param<MY_KERNEL_POLICY>
-      (RAJA::make_tuple(RAJA::TypedRangeSegment< localIndex>(0, elemsToNodes.size(0))),
-       RAJA::make_tuple(ext_v_local, ext_f_local),
-
-       GEOSX_DEVICE_LAMBDA (localIndex const k, TILE_MEM &v_local, TILE_MEM &f_local ) {
-
-        for ( localIndex a = 0; a < NUM_NODES_PER_ELEM; ++a )
-          {
-            for ( int b = 0; b < 3; ++b )
+    RAJA::kernel_param<KERNEL_POLICY>
+      ( RAJA::make_tuple( RAJA::TypedRangeSegment<localIndex>( 0, numElems ) ),
+        RAJA::make_tuple( localIndex(0), localIndex(0), ext_v_block, ext_f_block ),
+
+        /*
+         * k = global thread (node) index
+         * p = block (patch) index
+         * i = local thread (node) index (within a block)
+         *
+         * The first lambda loads nodal data from global memory into shared memory arrays
+         */
+        GEOSX_DEVICE_LAMBDA( localIndex const k, localIndex const p, localIndex const i,
+                             TILE_MEM & v_block, TILE_MEM & f_block )
+        {
+          // If we have more nodes in a patch than elements/threads, we need multiple iterations
+          // to load nodal data in shared memory. Ideally, we'd use RAJA constructs for this loop,
+          // but I don't know how to set variable number of iterations based on runtime values
+          //
+          // TODO: replace iterations with a RAJA construct, if possible
+          localIndex const numNodes = elemPatchNodes.sizeOfArray( p );
+          localIndex const numIters = ( numNodes + SSLE_KERNEL_BLOCK_SIZE - 1 ) / SSLE_KERNEL_BLOCK_SIZE;
+
+          localIndex n = i; // local index of node within a patch
+          for ( localIndex iter = 0 ; iter < numIters ; ++iter, n+= SSLE_KERNEL_BLOCK_SIZE )
+          {
+            if( n < numNodes )
+            {
+              for( int b = 0 ; b < 3 ; ++b )
               {
-                v_local( a , b ) = vel[ elemsToNodes[ k ][ a ] ][ b ];
-                f_local( a, b ) = 0.0;
+                v_block( n, b ) = vel[ elemPatchNodes[p][n] ][b];
+                f_block( n, b ) = 0.0;
               }
+            }
           }
-
-      },
-
-     GEOSX_DEVICE_LAMBDA (localIndex const k, TILE_MEM &v_local, TILE_MEM &f_local) {
-
-       real64 c[ 6 ][ 6 ];
-       constitutive.GetStiffness( k, c );
-
-       //Compute Quadrature
-       for ( localIndex q = 0; q < NUM_QUADRATURE_POINTS; ++q )
-         {
-           real64 p_stress[ 6 ] = { 0 };
-           for ( localIndex a = 0; a < NUM_NODES_PER_ELEM; ++a )
-             {
-               real64 const v0_x_dNdXa0 = v_local( a , 0 ) * DNDX_ACCESSOR(dNdX, k, q, a, 0);
-               real64 const v1_x_dNdXa1 = v_local( a , 1 ) * DNDX_ACCESSOR(dNdX, k, q, a, 1);
-               real64 const v2_x_dNdXa2 = v_local( a , 2 ) * DNDX_ACCESSOR(dNdX, k, q, a, 2);
-
-               p_stress[ 0 ] += ( v0_x_dNdXa0 * c[ 0 ][ 0 ] + v1_x_dNdXa1 * c[ 0 ][ 1 ] + v2_x_dNdXa2*c[ 0 ][ 2 ] ) * dt;
-               p_stress[ 1 ] += ( v0_x_dNdXa0 * c[ 1 ][ 0 ] + v1_x_dNdXa1 * c[ 1 ][ 1 ] + v2_x_dNdXa2*c[ 1 ][ 2 ] ) * dt;
-               p_stress[ 2 ] += ( v0_x_dNdXa0 * c[ 2 ][ 0 ] + v1_x_dNdXa1 * c[ 2 ][ 1 ] + v2_x_dNdXa2*c[ 2 ][ 2 ] ) * dt;
-               p_stress[ 3 ] += ( v_local( a , 2 ) * DNDX_ACCESSOR(dNdX, k, q, a, 1) + v_local( a , 1 ) * DNDX_ACCESSOR(dNdX, k, q, a, 2) ) * c[ 3 ][ 3 ] * dt;
-               p_stress[ 4 ] += ( v_local( a , 2 ) * DNDX_ACCESSOR(dNdX, k, q, a, 0) + v_local( a , 0 ) * DNDX_ACCESSOR(dNdX, k, q, a, 2) ) * c[ 4 ][ 4 ] * dt;
-               p_stress[ 5 ] += ( v_local( a , 1 ) * DNDX_ACCESSOR(dNdX, k, q, a, 0) + v_local( a , 0 ) * DNDX_ACCESSOR(dNdX, k, q, a, 1) ) * c[ 5 ][ 5 ] * dt;
-             }
-
-           real64 const dMeanStress = ( p_stress[ 0 ] + p_stress[ 1 ] + p_stress[ 2 ] ) / 3.0;
-           MEANSTRESS_ACCESSOR(meanStress, k, q) += dMeanStress;
-
-           p_stress[ 0 ] -= dMeanStress;
-           p_stress[ 1 ] -= dMeanStress;
-           p_stress[ 2 ] -= dMeanStress;
-
-           DEVIATORSTRESS_ACCESSOR(devStress, k, q, 0) += p_stress[ 0 ];
-           DEVIATORSTRESS_ACCESSOR(devStress, k, q, 2) += p_stress[ 1 ];
-           DEVIATORSTRESS_ACCESSOR(devStress, k, q, 5) += p_stress[ 2 ];
-           DEVIATORSTRESS_ACCESSOR(devStress, k, q, 4) += p_stress[ 3 ];
-           DEVIATORSTRESS_ACCESSOR(devStress, k, q, 3) += p_stress[ 4 ];
-           DEVIATORSTRESS_ACCESSOR(devStress, k, q, 1) += p_stress[ 5 ];
-
-           for ( localIndex a = 0; a < NUM_NODES_PER_ELEM; ++a )
-             {
-               f_local( a , 0 ) -= ( DEVIATORSTRESS_ACCESSOR(devStress, k, q, 1) * DNDX_ACCESSOR(dNdX, k, q, a, 1)
-                                     + DEVIATORSTRESS_ACCESSOR(devStress, k, q, 3) * DNDX_ACCESSOR(dNdX, k, q, a, 2)
-                                     + DNDX_ACCESSOR(dNdX, k, q, a, 0) * ( DEVIATORSTRESS_ACCESSOR(devStress, k, q, 0) + MEANSTRESS_ACCESSOR(meanStress, k, q) ) ) * DETJ_ACCESSOR(detJ, k, q);
-               f_local( a , 1 ) -= ( DEVIATORSTRESS_ACCESSOR(devStress, k, q, 1) * DNDX_ACCESSOR(dNdX, k, q, a, 0)
-                                     + DEVIATORSTRESS_ACCESSOR(devStress, k, q, 4) * DNDX_ACCESSOR(dNdX, k, q, a, 2)
-                                     + DNDX_ACCESSOR(dNdX, k, q, a, 1) * (DEVIATORSTRESS_ACCESSOR(devStress, k, q, 2) + MEANSTRESS_ACCESSOR(meanStress, k, q) ) ) * DETJ_ACCESSOR(detJ, k, q);
-               f_local( a , 2 ) -= ( DEVIATORSTRESS_ACCESSOR(devStress, k, q, 3) * DNDX_ACCESSOR(dNdX, k, q, a, 0)
-                                     + DEVIATORSTRESS_ACCESSOR(devStress, k, q, 4) * DNDX_ACCESSOR(dNdX, k, q, a, 1)
-                                     + DNDX_ACCESSOR(dNdX, k, q, a, 2) * (DEVIATORSTRESS_ACCESSOR(devStress, k, q, 5) + MEANSTRESS_ACCESSOR(meanStress, k, q) ) ) * DETJ_ACCESSOR(detJ, k, q);
-             }
-         }//quadrature loop
-
-       for ( localIndex a = 0; a < NUM_NODES_PER_ELEM; ++a )
-         {
-           for ( int b = 0; b < 3; ++b )
-             {
-               RAJA::atomic::atomicAdd<RAJA::atomic::auto_atomic>( &acc[ elemsToNodes[ k ][ a ] ][ b ], f_local( a , b ) );
-             }
-         }
-
-     });
+        },
+
+        /*
+         * k = global thread (element) index
+         * p = block (patch) index
+         * i = local thread (element) index (within a block)
+         *
+         * The second lambda performs update of local
+         */
+        GEOSX_DEVICE_LAMBDA( localIndex const k, localIndex const p, localIndex const i,
+                             TILE_MEM & v_block, TILE_MEM & f_block )
+        {
+
+          real64 c[ 6 ][ 6 ];
+          constitutive.GetStiffness( k, c );
+
+          //Compute Quadrature
+          for ( localIndex q = 0; q < NUM_QUADRATURE_POINTS; ++q )
+          {
+            real64 p_stress[ 6 ] = { 0 };
+            for ( localIndex a = 0; a < NUM_NODES_PER_ELEM; ++a )
+            {
+              localIndex const a_block = elemPatchElemsToNodes[p][ i + a * numElems ];
+
+              real64 const v0_x_dNdXa0 = v_block( a_block , 0 ) * DNDX_ACCESSOR(dNdX, k, q, a, 0);
+              real64 const v1_x_dNdXa1 = v_block( a_block , 1 ) * DNDX_ACCESSOR(dNdX, k, q, a, 1);
+              real64 const v2_x_dNdXa2 = v_block( a_block , 2 ) * DNDX_ACCESSOR(dNdX, k, q, a, 2);
+
+              p_stress[ 0 ] += ( v0_x_dNdXa0 * c[ 0 ][ 0 ] + v1_x_dNdXa1 * c[ 0 ][ 1 ] + v2_x_dNdXa2*c[ 0 ][ 2 ] ) * dt;
+              p_stress[ 1 ] += ( v0_x_dNdXa0 * c[ 1 ][ 0 ] + v1_x_dNdXa1 * c[ 1 ][ 1 ] + v2_x_dNdXa2*c[ 1 ][ 2 ] ) * dt;
+              p_stress[ 2 ] += ( v0_x_dNdXa0 * c[ 2 ][ 0 ] + v1_x_dNdXa1 * c[ 2 ][ 1 ] + v2_x_dNdXa2*c[ 2 ][ 2 ] ) * dt;
+              p_stress[ 3 ] += ( v_block( a_block , 2 ) * DNDX_ACCESSOR(dNdX, k, q, a, 1) + v_block( a_block , 1 ) * DNDX_ACCESSOR(dNdX, k, q, a, 2) ) * c[ 3 ][ 3 ] * dt;
+              p_stress[ 4 ] += ( v_block( a_block , 2 ) * DNDX_ACCESSOR(dNdX, k, q, a, 0) + v_block( a_block , 0 ) * DNDX_ACCESSOR(dNdX, k, q, a, 2) ) * c[ 4 ][ 4 ] * dt;
+              p_stress[ 5 ] += ( v_block( a_block , 1 ) * DNDX_ACCESSOR(dNdX, k, q, a, 0) + v_block( a_block , 0 ) * DNDX_ACCESSOR(dNdX, k, q, a, 1) ) * c[ 5 ][ 5 ] * dt;
+            }
+
+            real64 const dMeanStress = ( p_stress[ 0 ] + p_stress[ 1 ] + p_stress[ 2 ] ) / 3.0;
+            MEANSTRESS_ACCESSOR(meanStress, k, q) += dMeanStress;
+
+            p_stress[ 0 ] -= dMeanStress;
+            p_stress[ 1 ] -= dMeanStress;
+            p_stress[ 2 ] -= dMeanStress;
+
+            DEVIATORSTRESS_ACCESSOR(devStress, k, q, 0) += p_stress[ 0 ];
+            DEVIATORSTRESS_ACCESSOR(devStress, k, q, 2) += p_stress[ 1 ];
+            DEVIATORSTRESS_ACCESSOR(devStress, k, q, 5) += p_stress[ 2 ];
+            DEVIATORSTRESS_ACCESSOR(devStress, k, q, 4) += p_stress[ 3 ];
+            DEVIATORSTRESS_ACCESSOR(devStress, k, q, 3) += p_stress[ 4 ];
+            DEVIATORSTRESS_ACCESSOR(devStress, k, q, 1) += p_stress[ 5 ];
+
+            for ( localIndex a = 0; a < NUM_NODES_PER_ELEM; ++a )
+            {
+              localIndex const a_block = elemPatchElemsToNodes[p][ i + a * numElems ];
+
+              RAJA::atomic::atomicAdd<RAJA::atomic::auto_atomic>( &f_block( a_block , 0 ),
+                - ( ( DEVIATORSTRESS_ACCESSOR(devStress, k, q, 1) * DNDX_ACCESSOR(dNdX, k, q, a, 1)
+                    + DEVIATORSTRESS_ACCESSOR(devStress, k, q, 3) * DNDX_ACCESSOR(dNdX, k, q, a, 2)
+                    + DNDX_ACCESSOR(dNdX, k, q, a, 0) * ( DEVIATORSTRESS_ACCESSOR(devStress, k, q, 0) + MEANSTRESS_ACCESSOR(meanStress, k, q) ) ) * DETJ_ACCESSOR(detJ, k, q) ) );
+              RAJA::atomic::atomicAdd<RAJA::atomic::auto_atomic>( &f_block( a_block , 1 ),
+                - ( ( DEVIATORSTRESS_ACCESSOR(devStress, k, q, 1) * DNDX_ACCESSOR(dNdX, k, q, a, 0)
+                    + DEVIATORSTRESS_ACCESSOR(devStress, k, q, 4) * DNDX_ACCESSOR(dNdX, k, q, a, 2)
+                    + DNDX_ACCESSOR(dNdX, k, q, a, 1) * (DEVIATORSTRESS_ACCESSOR(devStress, k, q, 2) + MEANSTRESS_ACCESSOR(meanStress, k, q) ) ) * DETJ_ACCESSOR(detJ, k, q) ) );
+              RAJA::atomic::atomicAdd<RAJA::atomic::auto_atomic>( &f_block( a_block , 2 ),
+                - ( ( DEVIATORSTRESS_ACCESSOR(devStress, k, q, 3) * DNDX_ACCESSOR(dNdX, k, q, a, 0)
+                    + DEVIATORSTRESS_ACCESSOR(devStress, k, q, 4) * DNDX_ACCESSOR(dNdX, k, q, a, 1)
+                    + DNDX_ACCESSOR(dNdX, k, q, a, 2) * (DEVIATORSTRESS_ACCESSOR(devStress, k, q, 5) + MEANSTRESS_ACCESSOR(meanStress, k, q) ) ) * DETJ_ACCESSOR(detJ, k, q) ) );
+            }
+          }//quadrature loop
+        },
+
+        /*
+         * k = global thread (node) index
+         * p = block (patch) index
+         * i = local thread (node) index (within a block)
+         *
+         * The third lambda pushes nodal updates from shared mamory arrays into global memory
+         */
+        GEOSX_DEVICE_LAMBDA( localIndex const k, localIndex const p, localIndex const i,
+                             TILE_MEM & v_block, TILE_MEM & f_block )
+        {
+          // TODO: replace iterations with a RAJA construct, if possible
+          localIndex const numNodes = elemPatchNodes.sizeOfArray( p );
+          localIndex const numIters = ( numNodes + SSLE_KERNEL_BLOCK_SIZE - 1 ) / SSLE_KERNEL_BLOCK_SIZE;
+
+          localIndex n = i; // local index of node within a patch
+          for ( localIndex iter = 0 ; iter < numIters ; ++iter, n+= SSLE_KERNEL_BLOCK_SIZE )
+          {
+            if( n < numNodes )
+            {
+              for( int b = 0 ; b < 3 ; ++b )
+              {
+                RAJA::atomic::atomicAdd<RAJA::atomic::auto_atomic>( &acc[ elemPatchNodes[p][n] ][ b ], f_block( n , b ) );
+              }
+            }
+          }
+        } );
 
     //printf("quit early \n");
     //exit(-1);
 #else
     typename CONSTITUTIVE_TYPE::KernelWrapper const & constitutive = constitutiveRelation->createKernelWrapper();
 
-    RAJA::forall< KERNEL_POLICY >( RAJA::TypedRangeSegment< localIndex >( 0, elemsToNodes.size(0) ),
->>>>>>> d01cfb29
+    RAJA::forall< KERNEL_POLICY >( RAJA::TypedRangeSegment< localIndex >( 0, numElems ),
                                    GEOSX_DEVICE_LAMBDA ( localIndex const k )
     {
       real64 v_local[ NUM_NODES_PER_ELEM ][ 3 ];
@@ -338,8 +382,6 @@
     });
 #endif
 
-
-    
     return dt;
   }
 };
