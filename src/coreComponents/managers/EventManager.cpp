/*
 *~~~~~~~~~~~~~~~~~~~~~~~~~~~~~~~~~~~~~~~~~~~~~~~~~~~~~~~~~~~~~~~~~~~~~~~~~~~
 * Copyright (c) 2019, Lawrence Livermore National Security, LLC.
 *
 * Produced at the Lawrence Livermore National Laboratory
 *
 * LLNL-CODE-746361
 *
 * All rights reserved. See COPYRIGHT for details.
 *
 * This file is part of the GEOSX Simulation Framework.
 *
 * GEOSX is a free software; you can redistribute it and/or modify it under
 * the terms of the GNU Lesser General Public License (as published by the
 * Free Software Foundation) version 2.1 dated February 1999.
 *~~~~~~~~~~~~~~~~~~~~~~~~~~~~~~~~~~~~~~~~~~~~~~~~~~~~~~~~~~~~~~~~~~~~~~~~~~~
 */

/**
 * @file EventManager.cpp
 */

#include "EventManager.hpp"
#include "managers/Events/EventBase.hpp"
#include "common/TimingMacros.hpp"
#include "MPI_Communications/CommunicationTools.hpp"

#include "coupling/TribolCoupling.hpp"

namespace geosx
{

using namespace dataRepository;
using namespace cxx_utilities;


EventManager::EventManager( std::string const & name,
                            ManagedGroup * const parent ):
  ManagedGroup( name, parent),
  m_maxTime(),
  m_maxCycle(),
  m_verbosity(),
  m_time(),
  m_dt(),
  m_cycle(),
  m_currentSubEvent()
{
  setInputFlags(InputFlags::REQUIRED);
  
  RegisterViewWrapper(viewKeyStruct::maxTimeString, &m_maxTime, false )->
    setApplyDefaultValue(std::numeric_limits<real64>::max())->
    setInputFlag(InputFlags::OPTIONAL)->
    setDescription("Maximum simulation time.");

  RegisterViewWrapper(viewKeyStruct::maxCycleString, &m_maxCycle, false )->
    setApplyDefaultValue(std::numeric_limits<integer>::max())->
    setInputFlag(InputFlags::OPTIONAL)->
    setDescription("Maximum simulation cycle.");

  RegisterViewWrapper(viewKeyStruct::verbosityString, &m_verbosity, false )->
    setApplyDefaultValue(0)->
    setInputFlag(InputFlags::OPTIONAL)->
    setDescription("Verbosity level");

  RegisterViewWrapper(viewKeyStruct::timeString, &m_time, false )->
    setRestartFlags(RestartFlags::WRITE_AND_READ)->
    setDescription("Current simulation time.");

  RegisterViewWrapper(viewKeyStruct::dtString, &m_dt, false )->
    setRestartFlags(RestartFlags::WRITE_AND_READ)->
    setDescription("Current simulation timestep.");

  RegisterViewWrapper(viewKeyStruct::cycleString, &m_cycle, false )->
    setRestartFlags(RestartFlags::WRITE_AND_READ)->
    setDescription("Current simulation cycle number.");

  RegisterViewWrapper(viewKeyStruct::currentSubEventString, &m_currentSubEvent, false )->
    setRestartFlags(RestartFlags::WRITE_AND_READ)->
    setDescription("index of the current subevent.");

}


EventManager::~EventManager()
{}



ManagedGroup * EventManager::CreateChild( string const & childKey, string const & childName )
{
  GEOS_LOG_RANK_0("Adding Event: " << childKey << ", " << childName);
  std::unique_ptr<EventBase> event = EventBase::CatalogInterface::Factory( childKey, childName, this );
  return this->RegisterGroup<EventBase>( childName, std::move(event) );
}


void EventManager::ExpandObjectCatalogs()
{
  // During schema generation, register one of each type derived from EventBase here
  for (auto& catalogIter: EventBase::GetCatalog())
  {
    CreateChild( catalogIter.first, catalogIter.first );
  }
}


void EventManager::Run(dataRepository::ManagedGroup * domain)
{
  GEOSX_MARK_FUNCTION;

  integer exitFlag = 0;

  // Setup event targets, sequence indicators
  array1d<integer> eventCounters(2);
  this->forSubGroups<EventBase>([&]( EventBase * subEvent ) -> void
  {
    subEvent->GetTargetReferences();
    subEvent->GetExecutionOrder(eventCounters);
  });

  // Set the progress indicators
  this->forSubGroups<EventBase>([&]( EventBase * subEvent ) -> void
  {
    subEvent->SetProgressIndicator(eventCounters);
  });

  // Inform user if it appears this is a mid-loop restart
  if ((m_currentSubEvent > 0))
  {
    GEOS_LOG_RANK_0("The restart-file was written during step " << m_currentSubEvent << " of the event loop.  Resuming from that point.");
  }
#if HAVE_TRIBOLCOUPLING
  TribolCoupling::Initialize(this, domain) ;
#endif

  // Run problem
<<<<<<< HEAD
  // Note: if currentSubEvent > 0, then we are resuming from a restart file
  while(1) {
    int terminate = ((m_time < m_maxTime) && (m_cycle < m_maxCycle) && (exitFlag == 0)) ? 0 : 1 ;
=======
#if HAVE_TRIBOLCOUPLING
  TribolCoupling::Initialize(this, domain) ;
#endif

  // Run problem
  while(1) {
    int terminate = ((time < maxTime) && (cycle < maxCycle) && (exitFlag == 0)) ? 0 : 1 ;
>>>>>>> e4d436b8

    if (cycle > 0) {
#if HAVE_TRIBOLCOUPLING
       TribolCoupling::SyncTermination(&terminate) ;
#endif

       if (terminate) {
          break ;
       }

#if HAVE_TRIBOLCOUPLING
       real64 newDt ;
       TribolCoupling::SyncTimestep(&newDt) ;
<<<<<<< HEAD
=======

       if (newDt < dt)
       {
           std::cout << "     dt: " << dt << ", coupled dt=" << newDt << std::endl;
           GEOS_ERROR( "TRIBOL coupling error" );
       }
#endif
    } else if (terminate) {
      break ;
    }
    GEOS_LOG_RANK_0("Time: " << time << "s, dt:" << dt << "s, Cycle: " << cycle);
>>>>>>> e4d436b8

       if (newDt < dt)
       {
           std::cout << "     dt: " << dt << ", coupled dt=" << newDt << std::endl;
           GEOS_ERROR( "TRIBOL coupling error" );
       }
#endif
    } else if (terminate) {
      break ;
    }

    // Determine the cycle timestep
    if (m_currentSubEvent == 0)
    {
      // The max dt request
      m_dt = m_maxTime - m_time;

      // Determine the dt requests for each event
      for ( ; m_currentSubEvent<this->numSubGroups(); ++m_currentSubEvent)
      {
        EventBase * subEvent = static_cast<EventBase *>( this->GetSubGroups()[m_currentSubEvent] );
        m_dt = std::min(subEvent->GetTimestepRequest(m_time), m_dt);
      }
      m_currentSubEvent = 0;

#ifdef GEOSX_USE_MPI
      // Find the min dt across procfesses
      GEOSX_MARK_BEGIN("EventManager::MPI calls");

      real64 dt_global;
      MPI_Allreduce(&m_dt, &dt_global, 1, MPI_DOUBLE, MPI_MIN, MPI_COMM_GEOSX);
      m_dt = dt_global;

      GEOSX_MARK_END("EventManager::MPI calls");
#endif
    }

    GEOS_LOG_RANK_0("Time: " << m_time << "s, dt:" << m_dt << "s, Cycle: " << m_cycle);

    // Execute 
    for ( ; m_currentSubEvent<this->numSubGroups(); ++m_currentSubEvent)
    {
      EventBase * subEvent = static_cast<EventBase *>( this->GetSubGroups()[m_currentSubEvent] );

      // Calculate the event and sub-event forecasts
      subEvent->CheckEvents(m_time, m_dt, m_cycle, domain);
      integer eventForecast = subEvent->GetForecast();

      if (m_verbosity > 0)
      {
        GEOS_LOG_RANK_0("     Event: " << m_currentSubEvent << " (" << subEvent->getName() << "), dt_request=" << subEvent->GetCurrentEventDtRequest() << ", forecast=" << eventForecast);
      }

      // Execute, signal events
      if (eventForecast == 1)
      {
        subEvent->SignalToPrepareForExecution(m_time, m_dt, m_cycle, domain);
      }

      if (eventForecast <= 0)
      {
        subEvent->Execute(m_time, m_dt, m_cycle, 0, 0, domain);
      }

      // Check the exit flag
      // Note: Currently, this is only being used by the HaltEvent
      //       If it starts being used elsewhere it may need to be synchronized
      exitFlag += subEvent->GetExitFlag();
    }

    // Increment time/cycle, reset the subevent counter
    m_time += m_dt;
    ++m_cycle;
    m_currentSubEvent = 0;
  }

  // Cleanup
  GEOS_LOG_RANK_0("Cleaning up events");
  
  this->forSubGroups<EventBase>([&]( EventBase * subEvent ) -> void
  {
    subEvent->Cleanup(m_time, m_cycle, 0, 0, domain);
  });
<<<<<<< HEAD
=======

>>>>>>> e4d436b8
#if HAVE_TRIBOLCOUPLING
  TribolCoupling::Cleanup() ;
#endif
}

} /* namespace geosx */<|MERGE_RESOLUTION|>--- conflicted
+++ resolved
@@ -134,19 +134,9 @@
 #endif
 
   // Run problem
-<<<<<<< HEAD
   // Note: if currentSubEvent > 0, then we are resuming from a restart file
   while(1) {
     int terminate = ((m_time < m_maxTime) && (m_cycle < m_maxCycle) && (exitFlag == 0)) ? 0 : 1 ;
-=======
-#if HAVE_TRIBOLCOUPLING
-  TribolCoupling::Initialize(this, domain) ;
-#endif
-
-  // Run problem
-  while(1) {
-    int terminate = ((time < maxTime) && (cycle < maxCycle) && (exitFlag == 0)) ? 0 : 1 ;
->>>>>>> e4d436b8
 
     if (cycle > 0) {
 #if HAVE_TRIBOLCOUPLING
@@ -160,8 +150,6 @@
 #if HAVE_TRIBOLCOUPLING
        real64 newDt ;
        TribolCoupling::SyncTimestep(&newDt) ;
-<<<<<<< HEAD
-=======
 
        if (newDt < dt)
        {
@@ -172,19 +160,6 @@
     } else if (terminate) {
       break ;
     }
-    GEOS_LOG_RANK_0("Time: " << time << "s, dt:" << dt << "s, Cycle: " << cycle);
->>>>>>> e4d436b8
-
-       if (newDt < dt)
-       {
-           std::cout << "     dt: " << dt << ", coupled dt=" << newDt << std::endl;
-           GEOS_ERROR( "TRIBOL coupling error" );
-       }
-#endif
-    } else if (terminate) {
-      break ;
-    }
-
     // Determine the cycle timestep
     if (m_currentSubEvent == 0)
     {
@@ -202,7 +177,6 @@
 #ifdef GEOSX_USE_MPI
       // Find the min dt across procfesses
       GEOSX_MARK_BEGIN("EventManager::MPI calls");
-
       real64 dt_global;
       MPI_Allreduce(&m_dt, &dt_global, 1, MPI_DOUBLE, MPI_MIN, MPI_COMM_GEOSX);
       m_dt = dt_global;
@@ -257,10 +231,6 @@
   {
     subEvent->Cleanup(m_time, m_cycle, 0, 0, domain);
   });
-<<<<<<< HEAD
-=======
-
->>>>>>> e4d436b8
 #if HAVE_TRIBOLCOUPLING
   TribolCoupling::Cleanup() ;
 #endif
