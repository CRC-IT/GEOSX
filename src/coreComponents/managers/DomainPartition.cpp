/*
 * ------------------------------------------------------------------------------------------------------------
 * SPDX-License-Identifier: LGPL-2.1-only
 *
 * Copyright (c) 2018-2019 Lawrence Livermore National Security LLC
 * Copyright (c) 2018-2019 The Board of Trustees of the Leland Stanford Junior University
 * Copyright (c) 2018-2019 Total, S.A
 * Copyright (c) 2019-     GEOSX Contributors
 * All right reserved
 *
 * See top level LICENSE, COPYRIGHT, CONTRIBUTORS, NOTICE, and ACKNOWLEDGEMENTS files for details.
 * ------------------------------------------------------------------------------------------------------------
 */

/**
 * @file DomainPartition.cpp
 */

#include "DomainPartition.hpp"

#include "common/DataTypes.hpp"
#include "common/TimingMacros.hpp"
#include "constitutive/ConstitutiveManager.hpp"
#include "fileIO/silo/SiloFile.hpp"
#include "managers/ObjectManagerBase.hpp"
#include "mpiCommunications/CommunicationTools.hpp"
#include "mpiCommunications/SpatialPartition.hpp"



namespace geosx
{
using namespace dataRepository;

DomainPartition::DomainPartition( std::string const & name,
                                  Group * const parent ):
  GroupDownCastHelper( name, parent )
{
  this->registerWrapper( "Neighbors", &m_neighbors, false )->
    setRestartFlags( RestartFlags::NO_WRITE )->
    setSizedFromParent( false );

  this->registerWrapper< SpatialPartition, PartitionBase >( keys::partitionManager )->
    setRestartFlags( RestartFlags::NO_WRITE )->
    setSizedFromParent( false );

  RegisterGroup( groupKeys.meshBodies );
  RegisterGroup< constitutive::ConstitutiveManager >( groupKeys.constitutiveManager );
  RegisterGroup< CellBlockManager >( keys::cellManager );
}


DomainPartition::~DomainPartition()
{}


void DomainPartition::RegisterDataOnMeshRecursive( Group * const )
{
  Group::RegisterDataOnMeshRecursive( getMeshBodies() );
}


void DomainPartition::InitializationOrder( string_array & order )
{
  SortedArray< string > usedNames;
  {
    order.push_back( keys::ConstitutiveManager );
    usedNames.insert( keys::ConstitutiveManager );
  }

  {
    order.push_back( groupKeysStruct::meshBodiesString );
    usedNames.insert( groupKeysStruct::meshBodiesString );
  }


  for( auto const & subGroup : this->GetSubGroups() )
  {
    if( usedNames.count( subGroup.first ) == 0 )
    {
      order.push_back( subGroup.first );
    }
  }
}


void DomainPartition::GenerateSets()
{
  GEOSX_MARK_FUNCTION;

  MeshLevel * const mesh = this->getMeshBody( 0 )->getMeshLevel( 0 );
  Group const * const nodeManager = mesh->getNodeManager();

  dataRepository::Group const * const
  nodeSets = nodeManager->GetGroup( ObjectManagerBase::groupKeyStruct::setsString );

  map< string, array1d< bool > > nodeInSet; // map to contain indicator of whether a node is in a set.
  string_array setNames; // just a holder for the names of the sets

  // loop over all wrappers and fill the nodeIndSet arrays for each set
  for( auto & wrapper : nodeSets->wrappers() )
  {
    string name = wrapper.second->getName();
    nodeInSet[name].resize( nodeManager->size() );
    nodeInSet[name] = false;
    Wrapper< SortedArray< localIndex > > const * const setPtr = nodeSets->getWrapper< SortedArray< localIndex > >( name );
    if( setPtr!=nullptr )
    {
      setNames.push_back( name );
      SortedArrayView< localIndex const > const & set = setPtr->reference();
      for( localIndex const a : set )
      {
        nodeInSet[name][a] = true;
      }
    }
  }


  ElementRegionManager * const elementRegionManager = mesh->getElemManager();
  elementRegionManager->forElementSubRegions( [&]( auto & subRegion )
  {
    dataRepository::Group & elementSets = subRegion.sets();

    auto const & elemToNodeMap = subRegion.nodeList();

    for( std::string const & setName : setNames )
    {
      arrayView1d< bool const > const & nodeInCurSet = nodeInSet[setName];

      SortedArray< localIndex > & targetSet = elementSets.registerWrapper< SortedArray< localIndex > >( setName )->reference();
      for( localIndex k = 0; k < subRegion.size(); ++k )
      {
        localIndex const numNodes = subRegion.numNodesPerElement( k );

        localIndex elementInSet = true;
        for( localIndex i = 0; i < numNodes; ++i )
        {
          if( !nodeInCurSet( elemToNodeMap[ k ][ i ] ) )
          {
            elementInSet = false;
            break;
          }
        }

        if( elementInSet )
        {
          targetSet.insert( k );
        }
      }
    }
  } );
}


void DomainPartition::SetupCommunications( bool use_nonblocking )
{
  GEOSX_MARK_FUNCTION;

#if defined(GEOSX_USE_MPI)
  if( m_metisNeighborList.empty() )
  {
    PartitionBase & partition1 = getReference< PartitionBase >( keys::partitionManager );
    SpatialPartition & partition = dynamic_cast< SpatialPartition & >(partition1);

    //get communicator, rank, and coordinates
    MPI_Comm cartcomm;
    {
      int reorder = 0;
      MPI_Cart_create( MPI_COMM_GEOSX, 3, partition.m_Partitions.data(), partition.m_Periodic.data(), reorder, &cartcomm );
      GEOSX_ERROR_IF( cartcomm == MPI_COMM_NULL, "Fail to run MPI_Cart_create and establish communications" );
    }
    int const rank = MpiWrapper::Comm_rank( MPI_COMM_GEOSX );
    int nsdof = 3;

    MPI_Cart_coords( cartcomm, rank, nsdof, partition.m_coords.data());

    int ncoords[3];
    AddNeighbors( 0, cartcomm, ncoords );

    MpiWrapper::Comm_free( cartcomm );
  }
  else
  {
    for( integer const neighborRank : m_metisNeighborList )
    {
      m_neighbors.push_back( NeighborCommunicator( neighborRank ) );
    }
  }

  // Create an array of the first neighbors.
  array1d< int > firstNeighborRanks;
  for( NeighborCommunicator const & neighbor : m_neighbors )
  {
    firstNeighborRanks.push_back( neighbor.NeighborRank() );
  }

  constexpr int neighborsTag = 43543;

  // Send this list of neighbors to all neighbors.
  std::vector< MPI_Request > requests( m_neighbors.size() );
  for( std::size_t i = 0; i < m_neighbors.size(); ++i )
  {
    MpiWrapper::iSend( firstNeighborRanks.toViewConst(), m_neighbors[ i ].NeighborRank(), neighborsTag, MPI_COMM_GEOSX, &requests[ i ] );
  }

  // This set will contain the second (neighbor of) neighbors ranks.
  std::set< int > secondNeighborRanks;

  array1d< int > neighborOfNeighborRanks;
  for( std::size_t i = 0; i < m_neighbors.size(); ++i )
  {
    MpiWrapper::recv( neighborOfNeighborRanks, m_neighbors[ i ].NeighborRank(), neighborsTag, MPI_COMM_GEOSX, MPI_STATUS_IGNORE );

    // Insert the neighbors of the current neighbor into the set of second neighbors.
    secondNeighborRanks.insert( neighborOfNeighborRanks.begin(), neighborOfNeighborRanks.end() );
  }

  // Remove yourself and all the first neighbors from the second neighbors.
  secondNeighborRanks.erase( MpiWrapper::Comm_rank() );
  for( NeighborCommunicator const & neighbor : m_neighbors )
  {
    secondNeighborRanks.erase( neighbor.NeighborRank() );
  }

  for( integer const neighborRank : secondNeighborRanks )
  {
    m_neighbors.push_back( NeighborCommunicator( neighborRank ) );
  }

  MpiWrapper::Waitall( requests.size(), requests.data(), MPI_STATUSES_IGNORE );

#endif

  Group * const meshBodies = getMeshBodies();
<<<<<<< HEAD
  MeshBody * const meshBody = meshBodies->GetGroup<MeshBody>(0);
  MeshLevel & meshLevel = *meshBody->getMeshLevel(0);
=======
  MeshBody * const meshBody = meshBodies->GetGroup< MeshBody >( 0 );
  MeshLevel & meshLevel = *meshBody->GetGroup< MeshLevel >( 0 );
>>>>>>> 6b8717ce

  for( NeighborCommunicator const & neighbor : m_neighbors )
  {
    neighbor.AddNeighborGroupToMesh( meshLevel );
  }

  NodeManager * const nodeManager = meshLevel.getNodeManager();
  FaceManager * const faceManager = meshLevel.getFaceManager();
  EdgeManager * const edgeManager = meshLevel.getEdgeManager();

  nodeManager->SetMaxGlobalIndex();

  CommunicationTools::AssignGlobalIndices( *faceManager, *nodeManager, m_neighbors );

  CommunicationTools::AssignGlobalIndices( *edgeManager, *nodeManager, m_neighbors );

  CommunicationTools::FindMatchedPartitionBoundaryObjects( faceManager,
                                                           m_neighbors );

  CommunicationTools::FindMatchedPartitionBoundaryObjects( nodeManager,
                                                           m_neighbors );

  CommunicationTools::FindGhosts( meshLevel, m_neighbors, use_nonblocking );

  faceManager->SortAllFaceNodes( nodeManager, meshLevel.getElemManager() );
  faceManager->computeGeometry( nodeManager );
}

void DomainPartition::AddNeighbors( const unsigned int idim,
                                    MPI_Comm & cartcomm,
                                    int * ncoords )
{
  PartitionBase & partition1 = getReference< PartitionBase >( keys::partitionManager );
  SpatialPartition & partition = dynamic_cast< SpatialPartition & >(partition1);

  if( idim == nsdof )
  {
    bool me = true;
    for( int i = 0; i < nsdof; i++ )
    {
      if( ncoords[i] != partition.m_coords( i ))
      {
        me = false;
        break;
      }
    }
    if( !me )
    {
      int const neighborRank = MpiWrapper::Cart_rank( cartcomm, ncoords );
      m_neighbors.push_back( NeighborCommunicator( neighborRank ) );
    }
  }
  else
  {
    const int dim = partition.m_Partitions( integer_conversion< localIndex >( idim ));
    const bool periodic = partition.m_Periodic( integer_conversion< localIndex >( idim ));
    for( int i = -1; i < 2; i++ )
    {
      ncoords[idim] = partition.m_coords( integer_conversion< localIndex >( idim )) + i;
      bool ok = true;
      if( periodic )
      {
        if( ncoords[idim] < 0 )
          ncoords[idim] = dim - 1;
        else if( ncoords[idim] >= dim )
          ncoords[idim] = 0;
      }
      else
      {
        ok = ncoords[idim] >= 0 && ncoords[idim] < dim;
      }
      if( ok )
      {
        AddNeighbors( idim + 1, cartcomm, ncoords );
      }
    }
  }
}


void DomainPartition::ReadSilo( const SiloFile & siloFile,
                                const int cycleNum,
                                const realT problemTime,
                                const bool isRestart )
{

  ReadFiniteElementMesh( siloFile, cycleNum, problemTime, isRestart );

//  ReadCommonPlanes( siloFile, cycleNum, problemTime, isRestart );
//  ReadCartesianGrid( siloFile, cycleNum, problemTime, isRestart );
//  m_wellboreManager.ReadSilo( siloFile, "WellboreFields", "wellbore_mesh",
//                              DB_NODECENT, cycleNum, problemTime, isRestart );

}


void DomainPartition::ReadFiniteElementMesh( const SiloFile & GEOSX_UNUSED_PARAM( siloFile ),
                                             const int GEOSX_UNUSED_PARAM( cycleNum ),
                                             const realT GEOSX_UNUSED_PARAM( problemTime ),
                                             const bool GEOSX_UNUSED_PARAM( isRestart ) )
{


//  int err = m_feNodeManager->ReadSilo( siloFile, "NodalFields", "volume_mesh",
//                                      DB_NODECENT, cycleNum, problemTime,
// isRestart );
////  err = m_feNodeManager->ReadSilo( siloFile, "NodalFieldsB", "face_mesh",
////                                      DB_NODECENT, cycleNum, problemTime,
// isRestart );
//  if(err)
//    return;
//
//  m_feElementManager->ReadSilo( siloFile, "volume_mesh",
//                               cycleNum, problemTime, isRestart );
//
//  m_feNodeManager->ConstructNodeToElementMap( m_feElementManager );

}

constitutive::ConstitutiveManager const *DomainPartition::getConstitutiveManager() const {
  return this->GetGroup<constitutive::ConstitutiveManager>(groupKeys.constitutiveManager);
}

constitutive::ConstitutiveManager *DomainPartition::getConstitutiveManager() {
  return this->GetGroup<constitutive::ConstitutiveManager>(groupKeys.constitutiveManager);
}

Group const *DomainPartition::getMeshBodies() const {
  return this->GetGroup(groupKeys.meshBodies);
}

Group *DomainPartition::getMeshBodies() {
  return this->GetGroup(groupKeys.meshBodies);
}

MeshBody const *DomainPartition::getMeshBody(string const &meshName) const {
  return this->getMeshBodies()->GetGroup<MeshBody>(meshName);
}

MeshBody *DomainPartition::getMeshBody(string const &meshName) {
  return this->getMeshBodies()->GetGroup<MeshBody>(meshName);
}

MeshBody const *DomainPartition::getMeshBody(localIndex const index) const {
  return this->getMeshBodies()->GetGroup<MeshBody>(index);
}

MeshBody *DomainPartition::getMeshBody(localIndex const index) {
  return this->getMeshBodies()->GetGroup<MeshBody>(index);
}

ProblemManager const * DomainPartition::GetProblemManager() const {
  return group_cast<ProblemManager const *>(this->getParent()) ;
}

ProblemManager * DomainPartition::GetProblemManager(){
  return group_cast<ProblemManager*>(this->getParent()) ;
}

PartitionBase const & DomainPartition::GetPartitionBase() const {
  return this->getReference<PartitionBase>(keys::partitionManager);
}

PartitionBase & DomainPartition::GetPartitionBase() {
  return this->getReference<PartitionBase>(keys::partitionManager);
}

<<<<<<< HEAD
CellBlockManager const * DomainPartition::GetCellManager() const {
  return group_cast<const CellBlockManager *>(GetGroup(keys::cellManager));
}

CellBlockManager * DomainPartition::GetCellManager() {
  return group_cast<CellBlockManager *>(GetGroup(keys::cellManager));
}

void DomainPartition::SetMetisNeighborList(std::set<int> const & other) {
  m_metisNeighborList = other;
}

SpatialPartition & DomainPartition::GetSpatialPartition() {
  return details::DynamicCast<SpatialPartition &>(this->getReference<PartitionBase>(dataRepository::keys::partitionManager));
}

SpatialPartition const & DomainPartition::GetSpatialPartition() const {
    return details::DynamicCast<const SpatialPartition &>(this->getReference<PartitionBase>(dataRepository::keys::partitionManager));
}

=======
>>>>>>> 6b8717ce
} /* namespace geosx */<|MERGE_RESOLUTION|>--- conflicted
+++ resolved
@@ -232,13 +232,8 @@
 #endif
 
   Group * const meshBodies = getMeshBodies();
-<<<<<<< HEAD
-  MeshBody * const meshBody = meshBodies->GetGroup<MeshBody>(0);
-  MeshLevel & meshLevel = *meshBody->getMeshLevel(0);
-=======
   MeshBody * const meshBody = meshBodies->GetGroup< MeshBody >( 0 );
-  MeshLevel & meshLevel = *meshBody->GetGroup< MeshLevel >( 0 );
->>>>>>> 6b8717ce
+  MeshLevel & meshLevel = *meshBody->getMeshLevel( 0 );
 
   for( NeighborCommunicator const & neighbor : m_neighbors )
   {
@@ -406,7 +401,6 @@
   return this->getReference<PartitionBase>(keys::partitionManager);
 }
 
-<<<<<<< HEAD
 CellBlockManager const * DomainPartition::GetCellManager() const {
   return group_cast<const CellBlockManager *>(GetGroup(keys::cellManager));
 }
@@ -427,6 +421,4 @@
     return details::DynamicCast<const SpatialPartition &>(this->getReference<PartitionBase>(dataRepository::keys::partitionManager));
 }
 
-=======
->>>>>>> 6b8717ce
 } /* namespace geosx */