--- conflicted
+++ resolved
@@ -123,13 +123,8 @@
   GEOSX_ERROR_IF( numVars > 4, "Number of variables is: " << numVars );
 
   localIndex varSize[4];
-<<<<<<< HEAD
-  int timeVar[4] = {1,1,1,1};
-  for( auto varIndex=0 ; varIndex<numVars ; ++varIndex )
-=======
   int timeVar[4] = {1, 1, 1, 1};
   for( auto varIndex=0; varIndex<numVars; ++varIndex )
->>>>>>> 51b9d06e
   {
     string const & varName = inputVarNames[varIndex];
 
