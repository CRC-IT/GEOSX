/*
 *~~~~~~~~~~~~~~~~~~~~~~~~~~~~~~~~~~~~~~~~~~~~~~~~~~~~~~~~~~~~~~~~~~~~~~~~~~~
 * Copyright (c) 2018, Lawrence Livermore National Security, LLC.
 *
 * Produced at the Lawrence Livermore National Laboratory
 *
 * LLNL-CODE-746361
 *
 * All rights reserved. See COPYRIGHT for details.
 *
 * This file is part of the GEOSX Simulation Framework.
 *
 * GEOSX is a free software; you can redistribute it and/or modify it under
 * the terms of the GNU Lesser General Public License (as published by the
 * Free Software Foundation) version 2.1 dated February 1999.
 *~~~~~~~~~~~~~~~~~~~~~~~~~~~~~~~~~~~~~~~~~~~~~~~~~~~~~~~~~~~~~~~~~~~~~~~~~~~
 */

/**
 * @file testLAOperations.cpp
 *
 *  Created on: Sep 19, 2018
 *      Author: Matthias Cremon
 */

#ifdef __clang__
#pragma clang diagnostic push
#pragma clang diagnostic ignored "-Wglobal-constructors"
#pragma clang diagnostic ignored "-Wexit-time-destructors"
#if __clang_major__ >= 5
#pragma clang diagnostic ignored "-Wzero-as-null-pointer-constant"
#endif
#endif

#include <gtest/gtest.h>

#include <iostream>
#include <vector>
#include <mpi.h>

#include "TrilinosInterface.hpp"
//#include "HypreInterface.hpp"
#include "BlockMatrixView.hpp"
#include "../src/solver_CG.hpp"
#include "../src/solver_BiCGSTAB.hpp"

#include "common/DataTypes.hpp"

/**
 * \file testLAOperations.cpp
 * \brief This test file is part of the ctest suite and tests the Trilinos based solvers
 * as well as block GEOSX solvers. It mainly uses dummy 2D Laplace operator matrices
 * to test the solvers along with a simple (block) identity preconditioner.
 */

using namespace geosx;

/*! @name Ctest tests.
 * @brief Runs similar testing functions using different Linear Algebra Interfaces (LAIs).
 */

/*! @name Utility functions.
 * @brief Functions used to construct useful matrices in the test files.
 */
//@{
/**
 * @brief Compute the identity matrix of size <tt>N</tt>.
 *
 * \param comm MPI communicator.
 * \param N size of the squared identity matrix.
 */

// BEGIN_RST_NARRATIVE testLAOperations.rst
// ==============================
// Compute Identity
// ==============================
// This function computes the identity matrix. It can be used to generate a dummy
// preconditioner.

template< typename LAI >
typename LAI::ParallelMatrix computeIdentity( MPI_Comm comm,
                                              typename LAI::laiGID N )
{
  // Declare matrix
  typename LAI::ParallelMatrix I;
  // Create a matrix of size N with 1 non-zero per row
  I.create( comm, N, 1 );

  // Loop over rows to fill the matrix
  for ( typename LAI::laiGID i = I.ilower(); i < I.iupper(); i++ )
  {
    // Placeholder for the 1 value (we need to take the memory address)
    real64 temp = 1;
    // Set the value for element (i,i) to 1
    I.insert( i, 1, &temp, &i );
  }

  // Close the matrix (make data contiguous in memory)
  I.close();

  // Return the matrix.
  return I;
}

/**
 * @brief Compute the 2D Laplace operator of size <tt>N</tt>.
 *
 * \param comm MPI communicator.
 * \param N size of the squared 2D Laplace operator matrix.
 */

// ==============================
// Compute 2D Laplace Operator
// ==============================

// This function computes the matrix corresponding to a 2D Laplace operator. These
// matrices arise from a classical finite volume formulation on a cartesian mesh
// (5-point stencil).

template< typename LAI >
typename LAI::ParallelMatrix compute2DLaplaceOperator( MPI_Comm comm,
                                                       typename LAI::laiGID N )
{
  // Declare matrix
  typename LAI::ParallelMatrix laplace2D;
  // Create a matrix of size N with 5 non-zeros per row
  laplace2D.create( comm, N, 5 );

  // Get the size of the dummy mesh back to be able to put values in the correct
  // diagonals.
  integer n = integer( std::sqrt( N ) );

  // Allocate arrays to fill the matrix (values and columns)
  real64 values[5];
  typename LAI::laiGID cols[5];

  // Loop over rows to fill the matrix
  for ( typename LAI::laiGID i = laplace2D.ilower(); i < laplace2D.iupper(); i++ )
  {
    // Re-set the number of non-zeros for row i to 0.
    integer nnz = 0;

    // The left -n: position i-n
    if ( i-n >= 0 )
    {
      cols[nnz] = i-n;
      values[nnz] = -1.0;
      nnz++;
    }

    // The left -1: position i-1
    if ( i-1 >= 0 )
    {
      cols[nnz] = i-1;
      values[nnz] = -1.0;
      nnz++;
    }

    // Set the diagonal: position i
    cols[nnz] = i;
    values[nnz] = 4.0;
    nnz++;

    // The right +1: position i+1
    if ( i+1 < N )
    {
      cols[nnz] = i+1;
      values[nnz] = -1.0;
      nnz++;
    }

    // The right +n: position i+n
    if ( i+n < N )
    {
      cols[nnz] = i+n;
      values[nnz] = -1.0;
      nnz++;
    }

    // Set the values for row i
    laplace2D.insert( i, nnz, values, cols );

  }

  // Close the matrix (make data contiguous in memory)
  laplace2D.close();

  // Return the matrix
  return laplace2D;

}

//@}


/*! @name Test functions.
 * @brief Templated functions to test the linear solvers.
 */
//@{
/**
 * @function testNativeSolvers
 *
 * @brief Test the native solvers from the LAI as well as basic linear algebra operations,
 * such as matrix-vector products, dot products, norms and residuals.
 */

// ==============================
// Test Linear Algebra Operations
// ==============================
// In these 3 functions we test the linear algebra operations, the native solvers from the
// libraries as well as the re-implemented GEOSX solvers for CG and BiCGSTAB. We run these
// on both monolithic and block matrices.

// -------------------------------------
// Test libraries operations and solvers
// -------------------------------------
// We start by testing the linear algebra operations. We fill two matrices (one will be a
// preconditioner) and make sure the sparse storage is behaving properly. We then test the
// iterative and direct solvers available.

template< typename LAI >
void testNativeSolvers()
{
  // Define aliases templated on the Linear Algebra Interface (LAI).
  // These objects can use all of the available libraries (trilinos and
  // soon HYPRE and PETSc).
  using ParallelMatrix = typename LAI::ParallelMatrix;
  using ParallelVector = typename LAI::ParallelVector;
  using LinearSolver = typename LAI::LinearSolver;
  using laiLID = typename LAI::laiLID;
  using laiGID = typename LAI::laiGID;

  // Initialize MPI
  MPI_Init( nullptr, nullptr );

  // Get the MPI rank
  int rank;
  MPI_Comm_rank( MPI_COMM_WORLD, &rank );

  // Set the MPI communicator
  // MPI_Comm comm = MPI_COMM_WORLD;

  MPI_Comm test_comm;
  MPI_Comm_dup( MPI_COMM_WORLD, &test_comm );
  MPI_Comm comm = test_comm;

  // Size of the dummy cartesian mesh we use to generate the Laplace 2D operator.
  laiGID n = 100;
  // Number of degrees of freedom
  laiGID N = n*n;

  // Compute a 2D Laplace operator
  ParallelMatrix testMatrix = compute2DLaplaceOperator<LAI>( comm, N );

  // Compute a dummy preconditioner (identity matrix)
  ParallelMatrix preconditioner = computeIdentity<LAI>( comm, N );

  // Declare integers to run tests
  integer numValRow0,numValRow1,numValRown;

  // Declare vectors to run tests
  std::vector<real64> vecValuesRow0( 5 ),vecValuesRow1( 5 ),vecValuesRown( 5 );
  std::vector<laiLID> vecIndicesRow0( 5 ),vecIndicesRow1( 5 ),vecIndicesRown( 5 );

  // Get values and columns in specific rows
  testMatrix.getLocalRow( 0, numValRow0, vecValuesRow0, vecIndicesRow0 );
  testMatrix.getLocalRow( 1, numValRow1, vecValuesRow1, vecIndicesRow1 );
  testMatrix.getLocalRow( static_cast<laiLID>( n ), numValRown, vecValuesRown, vecIndicesRown );

  // Run checks on rank 0 to see if the matrix was correctly constructed
  if (rank == 0)
  {
    // Check number of values per row
    EXPECT_DOUBLE_EQ( numValRow0, 3 );
    EXPECT_DOUBLE_EQ( numValRow1, 4 );
    EXPECT_DOUBLE_EQ( numValRown, 5 );

    // Check column indices for row 0
    EXPECT_DOUBLE_EQ( vecIndicesRow0[0], 0 );
    EXPECT_DOUBLE_EQ( vecIndicesRow0[1], 1 );
    EXPECT_DOUBLE_EQ( vecIndicesRow0[2], n );

    // Check column indices for row 1
    EXPECT_DOUBLE_EQ( vecIndicesRow1[0], 0 );
    EXPECT_DOUBLE_EQ( vecIndicesRow1[1], 1 );
    EXPECT_DOUBLE_EQ( vecIndicesRow1[2], 2 );
    EXPECT_DOUBLE_EQ( vecIndicesRow1[3], n+1 );

    // Check column indices for row n
    EXPECT_DOUBLE_EQ( vecIndicesRown[0], 0 );
    EXPECT_DOUBLE_EQ( vecIndicesRown[1], n-1 );
    EXPECT_DOUBLE_EQ( vecIndicesRown[2], n );
    EXPECT_DOUBLE_EQ( vecIndicesRown[3], n+1 );
    EXPECT_DOUBLE_EQ( vecIndicesRown[4], 2*n );

    // Check values for row 0
    EXPECT_DOUBLE_EQ( vecValuesRow0[0], 4. );
    EXPECT_DOUBLE_EQ( vecValuesRow0[1], -1. );
    EXPECT_DOUBLE_EQ( vecValuesRow0[2], -1. );

    // Check values for row 1
    EXPECT_DOUBLE_EQ( vecValuesRow1[0], -1. );
    EXPECT_DOUBLE_EQ( vecValuesRow1[1], 4. );
    EXPECT_DOUBLE_EQ( vecValuesRow1[2], -1. );
    EXPECT_DOUBLE_EQ( vecValuesRow1[3], -1. );

    // Check values for row n
    EXPECT_DOUBLE_EQ( vecValuesRown[0], -1. );
    EXPECT_DOUBLE_EQ( vecValuesRown[1], -1. );
    EXPECT_DOUBLE_EQ( vecValuesRown[2], 4. );
    EXPECT_DOUBLE_EQ( vecValuesRown[3], -1. );
    EXPECT_DOUBLE_EQ( vecValuesRown[4], -1. );
  }

  // We now test the linear algebra operations, such as matrix-vector product and
  // compute residuals.

  // For that we first fill some standard vectors
  std::vector<real64> ones, zer, random, random2;
  for (integer j = 0; j < N; j++)
  {
    // Vector of zeros
    zer.push_back( 0 );
    // Vector of ones
    ones.push_back( 1 );
    // Vector of random integers
    random.push_back( rand() % 20 - 10 );
    // Vector of random integers (different range to make sure the two random vectors
    // are not the same, which would defeat the purpose).
    random2.push_back( rand() % 30 - 15 );
  }

  // Define x, b and x0 guess vectors
  ParallelVector x, b, x0;

  // Place holder for b (will be recomputed a few lines down). We do use the vector to test
  // the linear algebra operations
  b.create( ones );

  // Random vector for x (the true solution of Ax = b).
  x.create( random );

  // Get the inf-norm of the true solution (x).
  real64 norm2x;
  x.norm2( norm2x );

  // Random vector for the initial guess x0
  x0.create( random2 );

  // Fill initial guess for the direct solver
  ParallelVector solDirect( x0 );

  // Fill initial guess for the iterative solver
  ParallelVector solIterative( x0 );

  // Residual vector (vector of zeros)
  ParallelVector r( b );

  // Test dot product
  real64 dotTest;
  b.dot( b, dotTest );
  EXPECT_DOUBLE_EQ( dotTest, N );

  // Test 1-norm
  real64 norm1;
  b.norm1( norm1 );
  // The 1-norm should be equal to N
  EXPECT_DOUBLE_EQ( norm1, N );

  // Test 2-norm
  real64 norm2;
  b.norm2( norm2 );
  // The 2-norm should be equal to n
  EXPECT_DOUBLE_EQ( norm2, n );

  // Test inf-norm
  real64 norminf;
  b.normInf( norminf );

  // The inf-norm should be equal to 1
  EXPECT_DOUBLE_EQ( norminf, 1. );

  // Compute the matrix/vector multiplication. We compute b as Ax and will aim to get x
  // back from the solvers.
  testMatrix.multiply( x, b );

  // First we test the residual function by computing r = b - Ax.
  testMatrix.residual( x, b, r );

  // Compute the norm of the residual
  real64 normRes;
  r.normInf( normRes );

  // The inf-norm should be equal to 0 (all elements are 0 in exact algebra).
  EXPECT_DOUBLE_EQ( normRes, 0. );

  // We now test the linear solvers from the libraries.

  // Declare solver object.
  LinearSolver solver = LinearSolver();

  // Run the iterative solver (TODO remove hard coded options, currently
  // using ILUT preconditioned GMRES).
  if (rank == 0)
    std::cout << std::endl << "AztecOO iterative solver:";
  solver.solve( testMatrix, solIterative, b, 1000, 1e-8);

  // Get the inf-norm of the iterative solution.
  real64 normIterativeSol;
  solIterative.norm2( normIterativeSol );

  // The true solution is the vector x, so we check if the norm are equal.
  EXPECT_LT( std::fabs( normIterativeSol/norm2x - 1. ), 1e-6 );

  // We also check a couple random elements to see if they are equal.
  EXPECT_LT( ( std::fabs( solIterative.getElement( n ) - x.getElement( n ))/std::fabs( x.getElement( n ) ) ), 1e-5 );
  EXPECT_LT( ( std::fabs( solIterative.getElement( 3*n ) - x.getElement( 3*n ))/std::fabs( x.getElement( 3*n ) ) ), 1e-5 );

  // We now do the same using a direct solver from Amesos (Klu)
  if (rank == 0)
    std::cout << std::endl << "Amesos direct solver:" << std::endl << std::endl;
  solver.dsolve( testMatrix, solDirect, b );

  // Again the norm should be the norm of x. We use a tougher tolerance on the test
  // compared to the iterative solution. This should be accurate to machine precision
  // and some round off error. We (arbitrarily) chose 1e-12 as a good guess.
  real64 normDirectSol;
  solDirect.norm2( normDirectSol );
  EXPECT_LT( std::fabs( normDirectSol/norm2x - 1 ), 1e-12 );
  // Again we check a couple elements
  EXPECT_LT( ( std::fabs( solDirect.getElement( n ) - x.getElement( n ))/std::fabs( x.getElement( n ) ) ), 1e-12 );
  EXPECT_LT( ( std::fabs( solDirect.getElement( 3*n ) - x.getElement( 3*n ))/std::fabs( x.getElement( 3*n ) ) ), 1e-12 );

  // Test the clearRow function (this has to be done after the solves so that we can
  // use the same matrix when we are done with it).

  // We clear the row and multiply the diagonal value by 2.
  testMatrix.clearRow( 2*N/4+n, 2.0 );
  testMatrix.getLocalRow(static_cast<laiLID>( n ),numValRown,vecValuesRown,vecIndicesRown);
  if ( rank == 2 )
  {
    EXPECT_DOUBLE_EQ( vecValuesRown[2], 8.0 );
  }

}

/**
 * @function testGEOSXSolvers
 *
 * @brief Test the GEOSX solvers for monolithic matrices by solving a system with
 * a Laplace operator and the identity matrix as a (dummy) preconditioner.
 */

// -----------------------------------------
// Test GEOSX solvers on monolithic matrices
// -----------------------------------------
// We now test the GEOSX implementation of the Conjugate Gradient (CG) and BiCGSTAB algorithms
// on monolithic matrices.

template< typename LAI >
void testGEOSXSolvers()
{
  // Define aliases templated on the Linear Algebra Interface (LAI).
  // These objects can use all of the available libraries (trilinos and
  // soon HYPRE and PETSc).
  using ParallelMatrix = typename LAI::ParallelMatrix;
  using ParallelVector = typename LAI::ParallelVector;
  using laiGID = typename LAI::laiGID;

  // Get the MPI rank
  int rank;
  MPI_Comm_rank( MPI_COMM_WORLD, &rank );

  // Set the MPI communicator
  // MPI_Comm comm = MPI_COMM_WORLD;
  MPI_Comm test_comm;
  MPI_Comm_dup( MPI_COMM_WORLD, &test_comm );
  MPI_Comm comm = test_comm;

  // Size of the dummy cartesian mesh we use to generate the Laplace 2D operator.
  laiGID n = 100;
  // Number of degrees of freedom
  laiGID N = n*n;

  // Compute a 2D Laplace operator
  ParallelMatrix testMatrix = compute2DLaplaceOperator<LAI>( comm, N );

  // Compute a dummy preconditioner (identity matrix)
  ParallelMatrix preconditioner = computeIdentity<LAI>( comm, N );

  // We first fill some standard vectors
  std::vector<real64> ones, zer, random, random2;
  for (integer j = 0; j < N; j++)
  {
    // Vector of zeros
    zer.push_back( 0 );
    // Vector of ones
    ones.push_back( 1 );
    // Vector of random integers
    random.push_back( rand() % 20 - 10 );
    // Vector of random integers (different range to make sure the two random vectors
    // are not the same, which would defeat the purpose).
    random2.push_back( rand() % 30 - 15 );
  }

  // Define vectors for x, b and x0
  ParallelVector x, b, x0;

  // Right hand side for multiplication (b)
  b.create( zer );

  // Random vector for x (the true solution of Ax = b).
  x.create( random );

  // Vector of random values for initial guesses
  x0.create( random2 );

  // Get the norm of the true solution
  real64 norm2x;
  x.norm2( norm2x );

  // Perform a matrix/vector multiplication to compute b
  testMatrix.multiply( x, b );

  // Initial guess for CG
  ParallelVector solCG( x0 );

  // Initial guess for BiCGSTAB
  ParallelVector solBiCGSTAB( x0 );

  // Create a CG solver object
  CGsolver<LAI> testCG;

  // Solve the left-preconditioned system with CG
  testCG.solve( testMatrix, solCG, b, preconditioner );

  // The true solution is the vector x, so we check if the norm are equal.
  real64 normCG;
  solCG.norm2( normCG );
  EXPECT_LT( std::fabs( normCG/norm2x - 1. ), 5e-6 );

  // Create a BiCGSTAB solver object
  BiCGSTABsolver<LAI> testBiCGSTAB;

  // Solve the left-preconditioned system with BiCGSTAB.
  testBiCGSTAB.solve( testMatrix, solBiCGSTAB, b, preconditioner );

  // The true solution is the vector x, so we check if the norm are equal.
  real64 normBiCGSTAB;
  solBiCGSTAB.norm2( normBiCGSTAB );
  EXPECT_LT( std::fabs( normBiCGSTAB/norm2x - 1. ), 5e-6 );

}

/**
 * @function testGEOSXBlockSolvers
 *
 * @brief Test the GEOSX block solvers by solving a system with a block matrix
 * made of tiled Laplace operators and using the identity as a preconditioner.
 */

// -----------------------------------------
// Test GEOSX solvers on block matrices
// -----------------------------------------
// We finish by testing the GEOSX implementation of the Conjugate Gradient (CG) and BiCGSTAB algorithms
// on block matrices.

template< typename LAI >
void testGEOSXBlockSolvers()
{
  // Define aliases templated on the Linear Algebra Interface (LAI).
  // These objects can use all of the available libraries (trilinos and
  // soon HYPRE and PETSc).
  using ParallelMatrix = typename LAI::ParallelMatrix;
  using ParallelVector = typename LAI::ParallelVector;
  using laiGID = typename LAI::laiGID;

  // Get the MPI rank
  typename LAI::laiLID rank;
  MPI_Comm_rank( MPI_COMM_WORLD, &rank );

  // Set the MPI communicator
  // MPI_Comm comm = MPI_COMM_WORLD;
  MPI_Comm test_comm;
  MPI_Comm_dup( MPI_COMM_WORLD, &test_comm );
  MPI_Comm comm = test_comm;

  // Size of the dummy cartesian mesh we use to generate the Laplace 2D operator.
  laiGID n = 100;
  // Number of degrees of freedom
  laiGID N = n*n;

  // Compute a 2D Laplace operator
  ParallelMatrix matrix00 = compute2DLaplaceOperator<LAI>( comm, N );

  // Compute a dummy preconditioner (identity matrix)
  ParallelMatrix preconditioner00 = computeIdentity<LAI>( comm, N );

  // We first fill some standard vectors
  std::vector<real64> ones, zer, random, random2;
  for (integer j = 0; j < N; j++)
  {
    // Vector of zeros
    zer.push_back( 0 );
    // Vector of ones
    ones.push_back( 1 );
    // Vector of random integers
    random.push_back( rand() % 20 - 10 );
    // Vector of random integers (different range to make sure the two random vectors
    // are not the same, which would defeat the purpose).
    random2.push_back( rand() % 30 - 15 );
  }

  // Define vectors for x, b and x0
  ParallelVector x, b, x0;

  // Right hand side for multiplication (b)
  b.create( zer );

  // Vector of ones for multiplication (x)
  x.create( random );

  // Random vector for initial guess (x0)
  x0.create( random2 );

//  // Matrix-vector product
//  matrix00.multiply( x, b );

  // Create vector for the true solution
  ParallelVector trueSolution( x );

  // Set the initial guesses for CG and BiCGSTAB
  ParallelVector solutionCG0( x0 );
  ParallelVector solutionBiCGSTAB0( x0 );
  ParallelVector solutionCG1( x0 );
  ParallelVector solutionBiCGSTAB1( x0 );

  // Set the right hand side vectors guesses for CG and BiCGSTAB
  ParallelVector rhs0( b );
  ParallelVector rhs1( b );

  // Size of the block system
  integer nRows = 2;
  integer nCols = 2;

  // Declare and allocate block matrices/vectors
  // System matrix
  BlockMatrixView<LAI> blockMatrix( nRows, nCols );

  // Preconditioner
  BlockMatrixView<LAI> blockPreconditioner( nRows, nCols );

  // True solution
  BlockVectorView<LAI> blockTrueSolution( nCols );

  // Solution from CG
  BlockVectorView<LAI> blockSolutionCG( nCols );

  // Solution from BiCGSTAB
  BlockVectorView<LAI> blockSolutionBiCGSTAB( nCols );

  // Right hand side (we only need one, it is a const input)
  BlockVectorView<LAI> blockRhs( nRows );

  // In this test we simply tile the laplace operator, so we assign a duplicate
  // of the monolithic matrix to every block of the matrix.
  // Block (0,0)
  blockMatrix.setBlock( 0, 0, matrix00 );

  // Block (0,1)
  blockMatrix.setBlock( 0, 1, matrix00 );

  // Block (1,0)
  blockMatrix.setBlock( 1, 0, matrix00 );

  // Block (1,1)
  blockMatrix.setBlock( 1, 1, matrix00 );

  // We do the same for the preconditioner to get the block identity matrix.
  // We ignore the off-diagonal blocks and leave them as null-pointers.
  // Block (0,0)
  blockPreconditioner.setBlock( 0, 0, preconditioner00 );
  // Block (1,1)
  blockPreconditioner.setBlock( 1, 1, preconditioner00 );

  // Construct the true solution
  blockTrueSolution.setBlock( 0, trueSolution );
  blockTrueSolution.setBlock( 1, trueSolution );

  // Set initial guess blocks (here we need multiple objects since we cannot
  // have them point to the same memory location). These objects are initial
  // guesses as input but solution vectors as output.
  // CG vector
  blockSolutionCG.setBlock( 0, solutionCG0 );
  blockSolutionCG.setBlock( 1, solutionCG1 );

  // BiCGSTAB vector
  blockSolutionBiCGSTAB.setBlock( 0, solutionBiCGSTAB0 );
  blockSolutionBiCGSTAB.setBlock( 1, solutionBiCGSTAB1 );

  // Set right hand side blocks (this can be one object, it is passed as const).
  // We keep 2 of them for potential tests with more flexibility (rhs0 != rhs1).
  blockRhs.setBlock( 0, rhs0 );
  blockRhs.setBlock( 1, rhs1 );

  blockMatrix.multiply( blockTrueSolution, blockRhs);

  // Get the norm of the true solution
  real64 norm2trueSolution;
  blockTrueSolution.norm2( norm2trueSolution );

  // Create block CG solver object
  CGsolver<LAI> testCG;
  // Solve the left-preconditioned block system with CG
  testCG.solve( blockMatrix, blockSolutionCG, blockRhs, blockPreconditioner );

  // The true solution is the vector x, so we check if the norm are equal.
  // Note: the tolerance is higher that in the previous cases because the matrix is
  // twice as big and the condition number is higher. See details on the error
  // bounds of Krylov methods wrt the condition number.
  real64 normCG;
  blockSolutionCG.norm2( normCG );
  EXPECT_LT( std::fabs( normCG/norm2trueSolution - 1. ), 5e-6 );

  // Create block BiCGSTAB solver object
  BiCGSTABsolver<LAI> testBiCGSTAB;
  // Solve the left-preconditioned block system with BiCGSTAB
  testBiCGSTAB.solve( blockMatrix, blockSolutionBiCGSTAB, blockRhs, blockPreconditioner );

  // The true solution is the vector x, so we check if the norm are equal.
  real64 normBiCGSTAB;
  blockSolutionBiCGSTAB.norm2( normBiCGSTAB );
  EXPECT_LT( std::fabs( normBiCGSTAB/norm2trueSolution - 1. ), 5e-6 );

  // Finalize MPI
  MPI_Finalize();

}

<<<<<<< HEAD
// END_RST_NARRATIVE

//@}

/*! @name Ctest tests.
 * @brief Runs similar testing functions using different Linear Algebra Interfaces (LAIs).
 */
//@{



/*! @function testEpetraLAOperations.
 * @brief Runs all tests using the Trilinos interface.
 */
=======
>>>>>>> c2aafe97
TEST(testLAOperations,testEpetraLAOperations)
{

  testNativeSolvers<TrilinosInterface>();
  testGEOSXSolvers<TrilinosInterface>();
  testGEOSXBlockSolvers<TrilinosInterface>();

}

/*! @function testHypreLAOperations.
 * @brief Runs all tests using the Hypre interface.
 */
TEST(testLAOperations,testHypreLAOperations)
{

  //testLaplaceOperator<HypreInterface>();
  //testGEOSXSolvers<HypreInterface>();
  //testGEOSXBlockSolvers<HypreInterface>();
}

/*! @function testPETScLAOperations.
 * @brief Runs all tests using the PETSc interface.
 */
TEST(testLAOperations,testPETScLAOperations)
{

  //testLaplaceOperator<PETScInterface>();
  //testGEOSXSolvers<PETScInterface>();
  //testGEOSXBlockSolvers<PETScInterface>();
}

//@}

#ifdef __clang__
#pragma clang diagnostic pop
#endif<|MERGE_RESOLUTION|>--- conflicted
+++ resolved
@@ -737,7 +737,6 @@
 
 }
 
-<<<<<<< HEAD
 // END_RST_NARRATIVE
 
 //@}
@@ -752,8 +751,7 @@
 /*! @function testEpetraLAOperations.
  * @brief Runs all tests using the Trilinos interface.
  */
-=======
->>>>>>> c2aafe97
+
 TEST(testLAOperations,testEpetraLAOperations)
 {
 
