/*
 *~~~~~~~~~~~~~~~~~~~~~~~~~~~~~~~~~~~~~~~~~~~~~~~~~~~~~~~~~~~~~~~~~~~~~~~~~~~
 * Copyright (c) 2019, Lawrence Livermore National Security, LLC.
 *
 * Produced at the Lawrence Livermore National Laboratory
 *
 * LLNL-CODE-746361
 *
 * All rights reserved. See COPYRIGHT for details.
 *
 * This file is part of the GEOSX Simulation Framework.
 *
 * GEOSX is a free software; you can redistribute it and/or modify it under
 * the terms of the GNU Lesser General Public License (as published by the
 * Free Software Foundation) version 2.1 dated February 1999.
 *~~~~~~~~~~~~~~~~~~~~~~~~~~~~~~~~~~~~~~~~~~~~~~~~~~~~~~~~~~~~~~~~~~~~~~~~~~~
 */

/*
 * SystemSolverParameters.cpp
 *
 *  Created on: Sep 12, 2017
 *      Author: settgast
 */

#include "SystemSolverParameters.hpp"

namespace geosx
{
using namespace dataRepository;
SystemSolverParameters::SystemSolverParameters( std::string const & name,
                                                ManagedGroup * const parent ):
  ManagedGroup(name,parent),
  m_verbose(0),
  m_solverType("Klu"),
  m_krylovTol(),
  m_numKrylovIter(),
  m_kspace(),
  m_ilut_fill(3.0),
  m_ilut_drop(),
  m_useMLPrecond(),
  m_useInnerSolver(),
  m_scalingOption(),
  m_useBicgstab(),
  m_useDirectSolver(),
  m_KrylovResidualInit(),
  m_KrylovResidualFinal(),
  m_useNewtonSolve(),
  m_newtonTol(),
  m_maxIterNewton(),
  m_numNewtonIterations()
{
  setInputFlags(InputFlags::OPTIONAL);
  
  setRestartFlags(RestartFlags::NO_WRITE);
  RegisterViewWrapper(viewKeysStruct::verbosityString, &m_verbose, false )->
    setApplyDefaultValue(0)->
    setInputFlag(InputFlags::OPTIONAL)->
    setDescription("verbosity level");

  RegisterViewWrapper(viewKeysStruct::solverTypeString, &m_solverType, false )->
    setInputFlag(InputFlags::OPTIONAL)->
    setDescription("");

  RegisterViewWrapper(viewKeysStruct::krylovTolString, &m_krylovTol, false )->
    setApplyDefaultValue(1.0e-6)->
    setInputFlag(InputFlags::OPTIONAL)->
    setDescription("Allowable tolerance for krylov solve");

  RegisterViewWrapper(viewKeysStruct::numKrylovIterString, &m_numKrylovIter, false )->
    setApplyDefaultValue(100)->
    setInputFlag(InputFlags::OPTIONAL)->
    setDescription("Maximum number of Krylov Iterations");

  RegisterViewWrapper(viewKeysStruct::kspaceString, &m_kspace, false )->
    setApplyDefaultValue(0)->
    setInputFlag(InputFlags::OPTIONAL)->
    setDescription("");

  RegisterViewWrapper(viewKeysStruct::ilut_fillString, &m_ilut_fill, false )->
    setApplyDefaultValue(3.0)->
    setInputFlag(InputFlags::OPTIONAL)->
    setDescription("");

  RegisterViewWrapper(viewKeysStruct::ilut_dropString, &m_ilut_drop, false )->
    setApplyDefaultValue(0)->
    setInputFlag(InputFlags::OPTIONAL)->
    setDescription("");

  RegisterViewWrapper(viewKeysStruct::useMLPrecondString, &m_useMLPrecond, false )->
    setApplyDefaultValue(0)->
    setInputFlag(InputFlags::OPTIONAL)->
    setDescription("");

  RegisterViewWrapper(viewKeysStruct::useInnerSolverString, &m_useInnerSolver, false )->
    setApplyDefaultValue(0)->
    setInputFlag(InputFlags::OPTIONAL)->
    setDescription("");

  RegisterViewWrapper(viewKeysStruct::scalingOptionString, &m_scalingOption, false )->
    setApplyDefaultValue(0)->
    setInputFlag(InputFlags::OPTIONAL)->
    setDescription("");

  RegisterViewWrapper(viewKeysStruct::useBicgstabString, &m_useBicgstab, false )->
    setApplyDefaultValue(0)->
    setInputFlag(InputFlags::OPTIONAL)->
    setDescription("");

  RegisterViewWrapper(viewKeysStruct::useDirectSolverString, &m_useDirectSolver, false )->
    setApplyDefaultValue(0)->
    setInputFlag(InputFlags::OPTIONAL)->
    setDescription("");

  RegisterViewWrapper(viewKeysStruct::useNewtonSolveString, &m_useNewtonSolve, false )->
    setApplyDefaultValue(0)->
    setInputFlag(InputFlags::OPTIONAL)->
    setDescription("");

  RegisterViewWrapper(viewKeysStruct::newtonTolString, &m_newtonTol, false )->
    setApplyDefaultValue(1.0e-6)->
    setInputFlag(InputFlags::OPTIONAL)->
    setDescription("");

  RegisterViewWrapper(viewKeysStruct::maxIterNewtonString, &m_maxIterNewton, false )->
    setApplyDefaultValue(5)->
    setInputFlag(InputFlags::OPTIONAL)->
    setDescription("Maximum number of Newton iterations");


  RegisterViewWrapper( viewKeysStruct::maxTimeStepCutsString, &m_maxTimeStepCuts, false )->
    setApplyDefaultValue(2)->
    setInputFlag(InputFlags::OPTIONAL)->
    setDescription("Max number of time step cuts");

  RegisterViewWrapper( viewKeysStruct::timeStepCutFactorString, &m_timeStepCutFactor, false )->
    setApplyDefaultValue(0.5)->
    setInputFlag(InputFlags::OPTIONAL)->
    setDescription("Time step cut factor");

  RegisterViewWrapper( viewKeysStruct::maxLineSearchCutsString, &m_maxLineSearchCuts, false )->
    setApplyDefaultValue(4)->
    setInputFlag(InputFlags::OPTIONAL)->
    setDescription("Max number of line search cuts");

  RegisterViewWrapper( viewKeysStruct::lineSearchCutFactorString, &m_lineSearchCutFactor, false )->
    setApplyDefaultValue(0.5)->
    setInputFlag(InputFlags::OPTIONAL)->
    setDescription("Line search cut factor");

  RegisterViewWrapper( viewKeysStruct::allowNonConvergedString, &m_allowNonConverged, false )->
    setApplyDefaultValue(0)->
    setInputFlag(InputFlags::OPTIONAL)->
    setDescription("Allow non-converged solution to be accepted");

<<<<<<< HEAD
  RegisterViewWrapper( viewKeysStruct::doLineSearchString, &m_doLineSearch, false )->
    setApplyDefaultValue(1)->
    setInputFlag(InputFlags::OPTIONAL)->
    setDescription("Line search option");  
=======
  RegisterViewWrapper( viewKeysStruct::maxSubStepsString, &m_maxSubSteps, false )->
    setApplyDefaultValue(10)->
    setInputFlag(InputFlags::OPTIONAL)->
    setDescription("Maximum number of time sub-steps allowed for the solver");
>>>>>>> 3959a06f

  RegisterViewWrapper(viewKeysStruct::KrylovResidualInitString, &m_KrylovResidualInit, false )->
    setApplyDefaultValue(0)->
    setDescription("verbosity level");

  RegisterViewWrapper(viewKeysStruct::KrylovResidualFinalString, &m_KrylovResidualFinal, false )->
    setApplyDefaultValue(0)->
    setDescription("verbosity level");

  RegisterViewWrapper(viewKeysStruct::numNewtonIterationsString, &m_numNewtonIterations, false )->
    setApplyDefaultValue(0)->
    setDescription("verbosity level");


}


REGISTER_CATALOG_ENTRY( ManagedGroup, SystemSolverParameters, std::string const &, ManagedGroup * const )

} /* namespace geosx */

<|MERGE_RESOLUTION|>--- conflicted
+++ resolved
@@ -153,17 +153,15 @@
     setInputFlag(InputFlags::OPTIONAL)->
     setDescription("Allow non-converged solution to be accepted");
 
-<<<<<<< HEAD
   RegisterViewWrapper( viewKeysStruct::doLineSearchString, &m_doLineSearch, false )->
     setApplyDefaultValue(1)->
     setInputFlag(InputFlags::OPTIONAL)->
     setDescription("Line search option");  
-=======
+
   RegisterViewWrapper( viewKeysStruct::maxSubStepsString, &m_maxSubSteps, false )->
     setApplyDefaultValue(10)->
     setInputFlag(InputFlags::OPTIONAL)->
     setDescription("Maximum number of time sub-steps allowed for the solver");
->>>>>>> 3959a06f
 
   RegisterViewWrapper(viewKeysStruct::KrylovResidualInitString, &m_KrylovResidualInit, false )->
     setApplyDefaultValue(0)->
