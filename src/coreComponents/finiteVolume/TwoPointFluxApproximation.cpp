/*
 * ------------------------------------------------------------------------------------------------------------
 * SPDX-License-Identifier: LGPL-2.1-only
 *
 * Copyright (c) 2018-2019 Lawrence Livermore National Security LLC
 * Copyright (c) 2018-2019 The Board of Trustees of the Leland Stanford Junior University
 * Copyright (c) 2018-2019 Total, S.A
 * Copyright (c) 2019-     GEOSX Contributors
 * All right reserved
 *
 * See top level LICENSE, COPYRIGHT, CONTRIBUTORS, NOTICE, and ACKNOWLEDGEMENTS files for details.
 * ------------------------------------------------------------------------------------------------------------
 */

/**
 * @file TwoPointFluxApproximation.cpp
 *
 */
#include "TwoPointFluxApproximation.hpp"

#include "mesh/FaceElementRegion.hpp"
#include "CellElementStencilTPFA.hpp"
#include "FaceElementStencil.hpp"
#include "meshUtilities/ComputationalGeometry.hpp"

#include <cmath>

namespace geosx
{

using namespace dataRepository;

TwoPointFluxApproximation::TwoPointFluxApproximation(std::string const &name,
                                                     Group *const parent)
  : FluxApproximationBase(name, parent)
{
  registerWrapper<CellElementStencilTPFA>(viewKeyStruct::cellStencilString)->
    setRestartFlags(RestartFlags::NO_WRITE);

  registerWrapper<FaceElementStencil>(viewKeyStruct::fractureStencilString)->
    setRestartFlags(RestartFlags::NO_WRITE);

}

namespace
{
void makeFullTensor(R1Tensor const & values, R2SymTensor & result)
{
  result = 0.0;
  R1Tensor axis;
  R2SymTensor temp;

  // assemble full tensor from eigen-decomposition
  for (unsigned icoord = 0; icoord < 3; ++icoord)
  {
    // assume principal axis aligned with global coordinate system
    axis = 0.0;
    axis(icoord) = 1.0;

    // XXX: is there a more elegant way to do this?
    temp.dyadic_aa(axis);
    temp *= values(icoord);
    result += temp;
  }
}
}

void TwoPointFluxApproximation::computeCellStencil( DomainPartition const & domain  )
{
  MeshBody const * const meshBody = domain.getMeshBody(0);
  MeshLevel const * const mesh = meshBody->getMeshLevel(0);
  NodeManager const * const nodeManager = mesh->getNodeManager();
  FaceManager const * const faceManager = mesh->getFaceManager();
  ElementRegionManager const * const elemManager = mesh->getElemManager();


  CellElementStencilTPFA & stencil = this->getReference<CellElementStencilTPFA>(viewKeyStruct::cellStencilString);

  arrayView2d<localIndex const> const & elemRegionList = faceManager->elementRegionList();
  arrayView2d<localIndex const> const & elemSubRegionList = faceManager->elementSubRegionList();
  arrayView2d<localIndex const> const & elemList = faceManager->elementList();
  arrayView2d<real64 const, nodes::REFERENCE_POSITION_USD> const & X = nodeManager->referencePosition();

  ElementRegionManager::ElementViewAccessor<arrayView1d<R1Tensor>> const elemCenter =
    elemManager->ConstructViewAccessor< array1d<R1Tensor>, arrayView1d<R1Tensor> >(
                                        CellBlock::viewKeyStruct::elementCenterString);

  ElementRegionManager::ElementViewAccessor<arrayView1d<R1Tensor>> const coefficient =
    elemManager->ConstructViewAccessor< array1d<R1Tensor>, arrayView1d<R1Tensor> >( m_coeffName );

  arrayView1d<integer const> const & faceGhostRank =
    faceManager->getReference<array1d<integer>>( ObjectManagerBase::viewKeyStruct::ghostRankString );

  ArrayOfArraysView< localIndex const > const & faceToNodes = faceManager->nodeList();

  // make a list of region indices to be included
  set<localIndex> regionFilter;
  for (string const & regionName : m_targetRegions)
  {
    regionFilter.insert( elemManager->GetRegions().getIndex( regionName ) );
  }

  constexpr localIndex numElems = CellElementStencilTPFA::NUM_POINT_IN_FLUX;

  R1Tensor faceCenter, faceNormal, faceConormal, cellToFaceVec;
  R2SymTensor coefTensor;
  real64 faceArea, faceWeight, faceWeightInv, sumOfDistance;

  stackArray1d<localIndex, numElems> stencilCellsRegionIndex(numElems);
  stackArray1d<localIndex, numElems> stencilCellsSubRegionIndex(numElems);
  stackArray1d<localIndex, numElems> stencilCellsIndex(numElems);
  stackArray1d<real64, numElems> stencilWeights(numElems);
  stackArray1d<real64, numElems> stencilWeightedElementCenterToConnectorCenter(numElems);

  // loop over faces and calculate faceArea, faceNormal and faceCenter
  stencil.reserve(faceManager->size() );

  real64 const lengthTolerance = meshBody->getGlobalLengthScale() * this->m_areaRelTol;
  real64 const areaTolerance = lengthTolerance * lengthTolerance;
  real64 const weightTolerance = 1e-30 * lengthTolerance; // TODO: choice of constant based on physics?

  for (localIndex kf = 0; kf < faceManager->size(); ++kf)
  {
  //  if (elemRegionList[kf][0] == -1 || elemRegionList[kf][1] == -1)
    if (faceGhostRank[kf] >= 0 || elemRegionList[kf][0] == -1 || elemRegionList[kf][1] == -1)
      continue;

    if ( !(regionFilter.contains(elemRegionList[kf][0]) && regionFilter.contains(elemRegionList[kf][1])) )
      continue;

    faceArea = computationalGeometry::Centroid_3DPolygon( faceToNodes[kf], faceToNodes.sizeOfArray( kf ), X, faceCenter, faceNormal, areaTolerance );

    if( faceArea < areaTolerance )
      continue;

    faceWeightInv = 0.0;
    sumOfDistance = 0.0;

    for (localIndex ke = 0; ke < numElems; ++ke)
    {
      if (elemRegionList[kf][ke] != -1)
      {
        localIndex const er  = elemRegionList[kf][ke];
        localIndex const esr = elemSubRegionList[kf][ke];
        localIndex const ei  = elemList[kf][ke];

        cellToFaceVec = faceCenter;
        cellToFaceVec -= elemCenter[er][esr][ei];

        // ensure normal orientation outward of first cell
        if (ke == 0 && Dot(cellToFaceVec, faceNormal) < 0.0)
        {
          faceNormal *= -1;
        }

        if (ke == 1)
        {
          cellToFaceVec *= -1.0;
        }

        real64 const c2fDistance = cellToFaceVec.Normalize();

        // assemble full coefficient tensor from principal axis/components
        makeFullTensor(coefficient[er][esr][ei], coefTensor);

        faceConormal.AijBj(coefTensor, faceNormal);
        real64 halfWeight = Dot(cellToFaceVec, faceConormal);

        // correct negative weight issue arising from non-K-orthogonal grids
        if( halfWeight < 0.0 )
        {
          faceConormal.AijBj(coefTensor, cellToFaceVec);
          halfWeight = Dot(cellToFaceVec, faceConormal);
        }

        halfWeight *= faceArea / c2fDistance;
        halfWeight = std::max( halfWeight, weightTolerance );

        faceWeightInv += 1.0 / halfWeight;
        sumOfDistance += c2fDistance;

        stencilWeightedElementCenterToConnectorCenter[ke] = c2fDistance;
      }
    }

    GEOSX_ASSERT( faceWeightInv > 0.0 );
    faceWeight = 1.0 / faceWeightInv;

    for (localIndex ke = 0; ke < numElems; ++ke)
    {
      stencilCellsRegionIndex[ke] = elemRegionList[kf][ke];
      stencilCellsSubRegionIndex[ke] = elemSubRegionList[kf][ke];
      stencilCellsIndex[ke] = elemList[kf][ke];
      stencilWeights[ke] = faceWeight * (ke == 0 ? 1 : -1);
      stencilWeightedElementCenterToConnectorCenter[ke] /= sqrt(faceWeight / faceArea * sumOfDistance);
    }
    stencil.add( CellElementStencilTPFA::NUM_POINT_IN_FLUX,
                 stencilCellsRegionIndex,
                 stencilCellsSubRegionIndex,
                 stencilCellsIndex,
                 stencilWeights.data(),
                 stencilWeightedElementCenterToConnectorCenter.data(),
                 kf);
  }
//  stencil.compress();
}


void TwoPointFluxApproximation::addToFractureStencil( DomainPartition const & domain,
                                                      string const & faceElementRegionName,
                                                      bool const initFlag )
{
  MeshLevel const * const mesh = domain.getMeshBodies()->GetGroup<MeshBody>(0)->getMeshLevel(0);
  NodeManager const * const nodeManager = mesh->getNodeManager();
  EdgeManager const * const edgeManager = mesh->getEdgeManager();
  FaceManager const * const faceManager = mesh->getFaceManager();
  ElementRegionManager const * const elemManager = mesh->getElemManager();

  ElementRegionManager::ElementViewAccessor<arrayView1d<R1Tensor>> const
  elemCenter = elemManager->ConstructViewAccessor< array1d<R1Tensor>, arrayView1d<R1Tensor> >( CellBlock::
                                                                                               viewKeyStruct::
                                                                                               elementCenterString);

  ElementRegionManager::ElementViewAccessor<arrayView1d<R1Tensor> > const
  coefficient = elemManager->ConstructViewAccessor< array1d<R1Tensor>, arrayView1d<R1Tensor> >(m_coeffName);

  arrayView1d<real64 const>   const & faceArea = faceManager->faceArea();
  arrayView1d<R1Tensor const> const & faceCenter = faceManager->faceCenter();
  arrayView1d<R1Tensor const> const & faceNormal = faceManager->faceNormal();
  arrayView2d<real64 const, nodes::REFERENCE_POSITION_USD> const & X = nodeManager->referencePosition();

  FaceElementStencil & fractureStencil = getReference<FaceElementStencil>(viewKeyStruct::fractureStencilString);
  CellElementStencilTPFA & cellStencil = getReference<CellElementStencilTPFA>(viewKeyStruct::cellStencilString);

  FaceElementRegion const * const fractureRegion = elemManager->GetRegion<FaceElementRegion>(faceElementRegionName);
  localIndex const fractureRegionIndex = fractureRegion->getIndexInParent();

  FaceElementSubRegion const * const fractureSubRegion = fractureRegion->GetSubRegion<FaceElementSubRegion>("default");
  FaceElementSubRegion::FaceMapType const & faceMap = fractureSubRegion->faceList();

  array1d<localIndex> const &
  fractureConnectorsToEdges = edgeManager->getReference< array1d<localIndex > >( EdgeManager::
                                                                                 viewKeyStruct::
                                                                                 fractureConnectorEdgesToEdgesString );

  ArrayOfArrays<localIndex> const &
  fractureConnectorsToFaceElements =
    edgeManager->getReference< ArrayOfArrays<localIndex> >( EdgeManager::
                                                                viewKeyStruct::
                                                                fractureConnectorsEdgesToFaceElementsIndexString );

  FixedToManyElementRelation const &
  faceElementsToCells = fractureSubRegion->m_faceElementsToCells;

  localIndex constexpr maxElems = FaceElementStencil::MAX_STENCIL_SIZE;

  stackArray1d<localIndex, maxElems> stencilCellsRegionIndex;
  stackArray1d<localIndex, maxElems> stencilCellsSubRegionIndex;
  stackArray1d<localIndex, maxElems> stencilCellsIndex;
  stackArray1d<real64, maxElems> stencilWeights;
  stackArray1d<real64, maxElems> stencilWeightedElementCenterToConnectorCenter;
//  arrayView1d<integer const> const & edgeGhostRank = edgeManager->GhostRank();

  // TODO Note that all of this initialization should be performed elsewhere. This is just here because it was
  // convenient, but it is not appropriate to have physics based initialization in the flux approximator.
#if !defined(SET_CREATION_DISPLACEMENT)
    static_assert(true,"must have SET_CREATION_DISPLACEMENT defined");
#endif
#if SET_CREATION_DISPLACEMENT==1
  ArrayOfArraysView<localIndex const> const & faceToNodesMap = faceManager->nodeList();
  arrayView2d<real64 nodes::INCR_DISPLACEMENT_USD> const & incrementalDisplacement = nodeManager->incrementalDisplacement();
  arrayView2d<real64, nodes::TOTAL_DISPLACEMENT_UNIT_STIRDE> const & totalDisplacement = nodeManager->totalDisplacement();
  arrayView1d< real64 > const & aperture = fractureSubRegion->getReference<array1d<real64>>("elementAperture");
#endif


#ifdef GEOSX_USE_SEPARATION_COEFFICIENT
  arrayView1d<real64> const &
  apertureF = fractureSubRegion->getReference< array1d<real64> >( "apertureAtFailure" );
#endif

#if !defined(ALLOW_CREATION_MASS)
  static_assert(true,"must have ALLOW_CREATION_MASS defined");
#endif
#if ALLOW_CREATION_MASS==0
  arrayView1d<real64> const &
  dens = fractureSubRegion->getReference<array1d<real64>>("densityOld");
#endif


#if SET_CREATION_PRESSURE==1
  arrayView1d< real64 > const &
  fluidPressure = fractureSubRegion->getReference<array1d<real64>>("pressure");
  // Set the new face elements to some unphysical numbers to make sure they get set by the following routines.
  for( localIndex const kfe : fractureSubRegion->m_newFaceElements )
  {
#if !defined(SET_CREATION_PRESSURE)
    static_assert(true,"must have SET_CREATION_PRESSURE defined");
#endif
#if SET_CREATION_PRESSURE==1
    if( initFlag )
    {
      fluidPressure[kfe] = 1.0e99;
    }
#endif
#ifdef GEOSX_USE_SEPARATION_COEFFICIENT
    apertureF[kfe] = aperture[kfe];
#endif
#if !defined(SET_CREATION_DISPLACEMENT)
    static_assert(true,"must have SET_CREATION_DISPLACEMENT defined");
#endif
#if SET_CREATION_DISPLACEMENT==1
    if( initFlag )
    {
      aperture[kfe] = 1.0e99;
    }
#endif
  }
#endif
  std::set<localIndex> allNewElems( fractureSubRegion->m_newFaceElements.begin(),
                                    fractureSubRegion->m_newFaceElements.end() );


  // add new connectors/connections between face elements to the fracture stencil
  for( auto const fci : edgeManager->m_recalculateFractureConnectorEdges )
  {
    localIndex const numElems = fractureConnectorsToFaceElements.sizeOfArray(fci);
    // only do this if there are more than one element attached to the connector
    localIndex const edgeIndex = fractureConnectorsToEdges[fci];

    if( numElems > 1 )
//    if( edgeGhostRank[edgeIndex] < 0 && numElems > 1 )
    {

      GEOSX_ERROR_IF(numElems > maxElems, "Max stencil size exceeded by fracture-fracture connector " << fci);
      stencilCellsRegionIndex.resize(numElems);
      stencilCellsSubRegionIndex.resize(numElems);
      stencilCellsIndex.resize(numElems);
      stencilWeights.resize(numElems);
      stencilWeightedElementCenterToConnectorCenter.resize(numElems);

      // get edge geometry
      R1Tensor const edgeCenter = edgeManager->calculateCenter( edgeIndex, X );
      real64 const edgeLength = edgeManager->calculateLength( edgeIndex, X ).L2_Norm();

      real64 initialPressure = 1.0e99;
#if SET_CREATION_DISPLACEMENT==1
      real64 initialAperture = 1.0e99;
#endif
      set<localIndex> newElems;

      // loop over all face elements attached to the connector and add them to the stencil
      for( localIndex kfe=0 ; kfe<numElems ; ++kfe )
      {
        localIndex const fractureElementIndex = fractureConnectorsToFaceElements[fci][kfe];

        // use straight difference between the edge center and face center for gradient length...maybe do something
        // better here?? TODO
        R1Tensor faceCenterToEdgeCenter = edgeCenter;
        faceCenterToEdgeCenter -= faceCenter[ faceMap[fractureElementIndex][0] ];

        // form the CellStencil entry
        stencilCellsRegionIndex[kfe] = fractureRegionIndex;
        stencilCellsSubRegionIndex[kfe] = 0;
        stencilCellsIndex[kfe] = fractureElementIndex;
        stencilWeights[kfe] =  1.0 / 12.0 * edgeLength.L2_Norm() / faceCenterToEdgeCenter.L2_Norm();

<<<<<<< HEAD
        stencilWeightedElementCenterToConnectorCenter[kfe] = faceCenterToEdgeCenter.L2_Norm();
      }

=======
        stencilWeights[kfe] =  1.0 / 12.0 * edgeLength / cellCenterToEdgeCenter.L2_Norm();

        // code to initialize new face elements with pressures from neighbors
        if( fractureSubRegion->m_newFaceElements.count(fractureElementIndex)==0 )
        {
          initialPressure = std::min(initialPressure, fluidPressure[fractureElementIndex]);
#if SET_CREATION_DISPLACEMENT==1
          initialAperture = std::min(initialAperture, aperture[fractureElementIndex] );
#endif
        }
        else
        {
          newElems.insert(fractureElementIndex);
          allNewElems.insert(fractureElementIndex);
        }
      }

      // loop over new face elements attached to this connector
      for( localIndex const newElemIndex : newElems )
      {
        // set the aperture/fluid pressure for the new face element to be the minimum
        // of the existing value, smallest aperture/pressure from a connected face element.
//        aperture[newElemIndex] = std::min(aperture[newElemIndex], initialAperture);
#if !defined(SET_CREATION_PRESSURE)
        static_assert(true,"must have SET_CREATION_PRESSURE defined");
#endif
#if SET_CREATION_PRESSURE==1
        if( initFlag )
        {
          fluidPressure[newElemIndex] = std::min(fluidPressure[newElemIndex], initialPressure);
        }
#endif

#if !defined(SET_CREATION_DISPLACEMENT)
        static_assert(true,"must have SET_CREATION_DISPLACEMENT defined");
#endif
#if SET_CREATION_DISPLACEMENT==1
        if( initFlag )
        {
          localIndex const faceIndex0 = faceMap(newElemIndex,0);
          localIndex const faceIndex1 = faceMap(newElemIndex,1);

          localIndex const numNodesPerFace = faceToNodesMap.sizeOfArray(faceIndex0);

          bool zeroDisp = true;

          for( localIndex a=0 ; a<numNodesPerFace ; ++a )
          {
            localIndex const node0 = faceToNodesMap(faceIndex0,a);
            localIndex const node1 = faceToNodesMap(faceIndex1, a==0 ? a : numNodesPerFace-a );
            if( fabs( totalDisplacement[node0].L2_Norm() ) > 1.0e-99 &&
                fabs( totalDisplacement[node1].L2_Norm() ) > 1.0e-99 )
            {
              zeroDisp = false;
            }
          }
          if( zeroDisp )
          {
            aperture[newElemIndex] = 0;
          }
        }
#endif
      }

>>>>>>> 38301da9
      // add/overwrite the stencil for index fci
      fractureStencil.add( numElems,
                           stencilCellsRegionIndex,
                           stencilCellsSubRegionIndex,
                           stencilCellsIndex,
                           stencilWeights.data(),
                           stencilWeightedElementCenterToConnectorCenter.data(),
                           fci );

    }
  }

  if( initFlag )
  {
    set<localIndex> touchedNodes;
    for( localIndex const newElemIndex : allNewElems )
    {
      // if the value of pressure was not set, then set it to zero and punt.
      if( fluidPressure[newElemIndex] > 1.0e98 )
      {
        fluidPressure[newElemIndex] = 0.0;
      }
#if !defined(ALLOW_CREATION_MASS)
      static_assert(true,"must have ALLOW_CREATION_MASS defined");
#endif
#if ALLOW_CREATION_MASS==0
      // set the initial density of the face element to 0 to enforce mass conservation ( i.e. no creation of mass)
      dens[newElemIndex] = 0.0;
#endif

#if !defined(SET_CREATION_DISPLACEMENT)
      static_assert(true,"must have ALLOW_CREATION_MASS defined");
#endif
#if SET_CREATION_DISPLACEMENT==1
      // If the aperture has been set, then we can set the estimate of displacements.
      if (aperture[newElemIndex] < 1e98)
      {
        localIndex const faceIndex0 = faceMap(newElemIndex,0);
        localIndex const faceIndex1 = faceMap(newElemIndex,1);

        R1Tensor newDisp = faceNormal(faceIndex0);
        newDisp *= -aperture[newElemIndex];
        localIndex const numNodesPerFace = faceToNodesMap.sizeOfArray(faceIndex0);
        for( localIndex a=0 ; a<numNodesPerFace ; ++a )
        {
          localIndex const node0 = faceToNodesMap(faceIndex0,a);
          localIndex const node1 = faceToNodesMap(faceIndex1, a==0 ? a : numNodesPerFace-a );

          touchedNodes.insert(node0);
          touchedNodes.insert(node1);

          if( node0 != node1 && touchedNodes.count(node0)==0 )
          {
            incrementalDisplacement[node0] += newDisp;
            totalDisplacement[node0] += newDisp;
            incrementalDisplacement[node1] -= newDisp;
            totalDisplacement[node1] -= newDisp;
          }
        }
      }
      if( this->getLogLevel() > 1 )
      {
        printf( "New elem index, init aper, init press = %4ld, %4.2e, %4.2e \n",
                newElemIndex,
                aperture[newElemIndex] ,
                fluidPressure[newElemIndex] );
      }
#endif
    }
  }

  // add connections for FaceElements to/from CellElements.
  {
    arrayView2d<localIndex const> const & elemRegionList = faceElementsToCells.m_toElementRegion;
    arrayView2d<localIndex const> const & elemSubRegionList = faceElementsToCells.m_toElementSubRegion;
    arrayView2d<localIndex const> const & elemList = faceElementsToCells.m_toElementIndex;
    for( localIndex const kfe : fractureSubRegion->m_newFaceElements )
//    for( localIndex kfe=0 ; kfe<faceElementsToCells.size(0) ; ++kfe )
    {
//      if( fractureSubRegion->GhostRank()[kfe] < 0 )
      {
        localIndex const numElems = faceElementsToCells.size(1);

        GEOSX_ERROR_IF(numElems > maxElems, "Max stencil size exceeded by fracture-cell connector " << kfe);
        stencilCellsRegionIndex.resize(numElems);
        stencilCellsSubRegionIndex.resize(numElems);
        stencilCellsIndex.resize(numElems);
        stencilWeights.resize(numElems);
        stencilWeightedElementCenterToConnectorCenter.resize(numElems);

        R2SymTensor coefTensor;
        R1Tensor cellToFaceVec;
        R1Tensor faceConormal;

        // remove cell-to-cell connections from cell stencil and add in new connections
        if( cellStencil.zero( faceMap[kfe][0] ) )
        {
          for (localIndex ke = 0; ke < numElems; ++ke)
          {
            localIndex const faceIndex = faceMap[kfe][ke];
            localIndex const er  = elemRegionList[kfe][ke];
            localIndex const esr = elemSubRegionList[kfe][ke];
            localIndex const ei  = elemList[kfe][ke];

            cellToFaceVec = faceCenter[faceIndex];
            cellToFaceVec -= elemCenter[er][esr][ei];

            real64 const c2fDistance = cellToFaceVec.Normalize();

            // assemble full coefficient tensor from principal axis/components
            makeFullTensor(coefficient[er][esr][ei], coefTensor);

            faceConormal.AijBj(coefTensor, faceNormal[faceIndex]);
            real64 const ht = Dot( cellToFaceVec, faceConormal ) * faceArea[faceIndex] / c2fDistance;

            stencilWeightedElementCenterToConnectorCenter[0] = c2fDistance / sqrt( Dot( cellToFaceVec, faceConormal ) );
            stencilWeightedElementCenterToConnectorCenter[1] = 0;

            // assume the h for the faceElement to the connector (Face) is zero. thus the weights are trivial.
            stencilCellsRegionIndex[0] = er;
            stencilCellsSubRegionIndex[0] = esr;
            stencilCellsIndex[0] = ei;
            stencilWeights[0] =  ht ;

            stencilCellsRegionIndex[1] = fractureRegionIndex;
            stencilCellsSubRegionIndex[1] = 0;
            stencilCellsIndex[1] = kfe;
            stencilWeights[1] = -ht ;

            cellStencil.add( 2,
                             stencilCellsRegionIndex,
                             stencilCellsSubRegionIndex,
                             stencilCellsIndex,
                             stencilWeights.data(),
                             stencilWeightedElementCenterToConnectorCenter.data(),
                             faceIndex );
          }
        }
      }
    }
  }
}

void TwoPointFluxApproximation::computeBoundaryStencil( DomainPartition const & domain,
                                                        set<localIndex> const & faceSet,
                                                        BoundaryStencil & stencil )
{
  MeshBody const * const meshBody = domain.getMeshBody(0);
  MeshLevel const * const mesh = meshBody->getMeshLevel(0);
  NodeManager const * const nodeManager = mesh->getNodeManager();
  FaceManager const * const faceManager = mesh->getFaceManager();
  ElementRegionManager const * const elemManager = mesh->getElemManager();

  arrayView2d< localIndex const > const & elemRegionList     = faceManager->elementRegionList();
  arrayView2d< localIndex const > const & elemSubRegionList  = faceManager->elementSubRegionList();
  arrayView2d< localIndex const > const & elemList           = faceManager->elementList();
  arrayView2d< real64 const, nodes::REFERENCE_POSITION_USD > const & X = nodeManager->referencePosition();

  ElementRegionManager::ElementViewAccessor<arrayView1d<R1Tensor>> const elemCenter =
    elemManager->ConstructViewAccessor< array1d<R1Tensor>, arrayView1d<R1Tensor> >(
                                        CellBlock::viewKeyStruct::elementCenterString);

  ElementRegionManager::ElementViewAccessor<arrayView1d<R1Tensor>> const coefficient =
    elemManager->ConstructViewAccessor< array1d<R1Tensor>, arrayView1d<R1Tensor> >(m_coeffName);

//  integer_array const & faceGhostRank = faceManager->getReference<integer_array>(ObjectManagerBase::
//                                                                                 viewKeyStruct::
//                                                                                 ghostRankString);

  ArrayOfArraysView< localIndex const > const & faceToNodes = faceManager->nodeList();

  // make a list of region indices to be included
  set<localIndex> regionFilter;
  for (string const & regionName : m_targetRegions)
  {
    regionFilter.insert( elemManager->GetRegions().getIndex( regionName ) );
  }

  constexpr localIndex numElems = BoundaryStencil::NUM_POINT_IN_FLUX;

  R1Tensor faceCenter, faceNormal, faceConormal, cellToFaceVec;
  R2SymTensor coefTensor;
  real64 faceArea, faceWeight;

  stackArray1d<PointDescriptor, numElems> stencilPoints(numElems);
  stackArray1d<real64, numElems> stencilWeights(numElems);
  stackArray1d<real64, numElems> stencilWeightedElementCenterToConnectorCenter(numElems);

  real64 const lengthTolerance = meshBody->getGlobalLengthScale() * this->m_areaRelTol;
  real64 const areaTolerance = lengthTolerance * lengthTolerance;
  real64 const weightTolerance = 1e-30 * lengthTolerance; // TODO: choice of constant based on physics?

  // loop over faces and calculate faceArea, faceNormal and faceCenter
  stencil.reserve(faceSet.size(), 2);
  for (localIndex kf : faceSet)
  {
//    if (faceGhostRank[kf] >= 0)
//      continue;

    faceArea = computationalGeometry::Centroid_3DPolygon( faceToNodes[kf], faceToNodes.sizeOfArray( kf ), X, faceCenter, faceNormal, areaTolerance );

    for (localIndex ke = 0; ke < numElems; ++ke)
    {
      if (elemRegionList[kf][ke] < 0)
        continue;

      if (!regionFilter.contains(elemRegionList[kf][ke]))
        continue;

      localIndex const er  = elemRegionList[kf][ke];
      localIndex const esr = elemSubRegionList[kf][ke];
      localIndex const ei  = elemList[kf][ke];

      cellToFaceVec = faceCenter;
      cellToFaceVec -= elemCenter[er][esr][ei];

      // ensure normal orientation outward of the cell
      if (Dot(cellToFaceVec, faceNormal) < 0.0)
      {
        faceNormal *= -1;
      }

      real64 const c2fDistance = cellToFaceVec.Normalize();

      // assemble full coefficient tensor from principal axis/components
      makeFullTensor(coefficient[er][esr][ei], coefTensor);

      faceConormal.AijBj(coefTensor, faceNormal);
      faceWeight = Dot(cellToFaceVec, faceConormal);

      // correct negative weight issue arising from non-K-orthogonal grids
      if (faceWeight < 0.0)
      {
        faceConormal.AijBj(coefTensor, cellToFaceVec);
        faceWeight = Dot(cellToFaceVec, faceConormal);
      }

      stencilWeightedElementCenterToConnectorCenter[0] = c2fDistance / sqrt( faceWeight );
      stencilWeightedElementCenterToConnectorCenter[1] = 0.0 ;
      
      faceWeight *= faceArea / c2fDistance;
      faceWeight = std::max( faceWeight, weightTolerance );

      stencilPoints[0].tag = PointDescriptor::Tag::CELL;
      stencilPoints[0].cellIndex = { er, esr, ei };
      stencilWeights[0] = faceWeight;

      stencilPoints[1].tag = PointDescriptor::Tag::FACE;
      stencilPoints[1].faceIndex = kf;
      stencilWeights[1] = -faceWeight;

      stencil.add( 2,
                   stencilPoints.data(),
                   stencilWeights.data(),
                   stencilWeightedElementCenterToConnectorCenter.data(),
                   kf );
    }
  }
  stencil.compress();
}


REGISTER_CATALOG_ENTRY(FluxApproximationBase, TwoPointFluxApproximation, std::string const &, Group * const)

}<|MERGE_RESOLUTION|>--- conflicted
+++ resolved
@@ -363,14 +363,8 @@
         stencilCellsRegionIndex[kfe] = fractureRegionIndex;
         stencilCellsSubRegionIndex[kfe] = 0;
         stencilCellsIndex[kfe] = fractureElementIndex;
-        stencilWeights[kfe] =  1.0 / 12.0 * edgeLength.L2_Norm() / faceCenterToEdgeCenter.L2_Norm();
-
-<<<<<<< HEAD
+        stencilWeights[kfe] =  1.0 / 12.0 * edgeLength / faceCenterToEdgeCenter.L2_Norm();
         stencilWeightedElementCenterToConnectorCenter[kfe] = faceCenterToEdgeCenter.L2_Norm();
-      }
-
-=======
-        stencilWeights[kfe] =  1.0 / 12.0 * edgeLength / cellCenterToEdgeCenter.L2_Norm();
 
         // code to initialize new face elements with pressures from neighbors
         if( fractureSubRegion->m_newFaceElements.count(fractureElementIndex)==0 )
@@ -434,7 +428,6 @@
 #endif
       }
 
->>>>>>> 38301da9
       // add/overwrite the stencil for index fci
       fractureStencil.add( numElems,
                            stencilCellsRegionIndex,
