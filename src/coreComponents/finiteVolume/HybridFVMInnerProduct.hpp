--- conflicted
+++ resolved
@@ -324,29 +324,6 @@
     LvArray::tensorOps::plusAikBkj< NF, NF, NF >( transMatrix,
                                                   worka_numFacesByNumFaces,
                                                   workc_numFacesByNumFaces );
-<<<<<<< HEAD
-
-    // TODO: implement correctly the transmissibility calculation with multipliers
-    //
-    // we would like to do (if not too expensive):
-    // T = LvArray::tensorOps::invert< NF >( LvArray::tensorOps::invert< NF >( transMatrix ) + D )
-    // where D is diagonal matrix computed from the multipliers
-    //
-    // Ref: Nilsen, H. M., J. R. Natvig, and K.-A Lie.,
-    // "Accurate modeling of faults by multipoint, mimetic, and mixed methods." SPEJ
-
-    // placeholder before we can implement the hybrid treatment of trans multipliers
-    for( localIndex i = 0; i < NF; ++i )
-    {
-      real64 const mult = transMultiplier[elemToFaces[i]];
-      for( localIndex j = 0; j < NF; ++j )
-      {
-        transMatrix[i][j] *= mult;
-      }
-    }
-  }
-=======
->>>>>>> 1ae13823
 
     // 7) incorporate the transmissbility multipliers
     // Ref: Nilsen, H. M., J. R. Natvig, and K.-A Lie.,
