--- conflicted
+++ resolved
@@ -308,13 +308,10 @@
       normal.Normalize();
       area *= 0.5;
 
-<<<<<<< HEAD
-=======
       // Set normal orientation according to a global criterion
       FixNormalOrientation_3D( normal );
 
       // Compute the local rotation matrix according to the normal vector
->>>>>>> b31ef612
       RotationMatrix_3D( normal, rotationMatrix, rotationTolerance );
     }
     else if( area < -areaTolerance )
@@ -359,8 +356,6 @@
 
 static real64 const machinePrecision = std::numeric_limits< real64 >::epsilon();
 
-<<<<<<< HEAD
-=======
 void FixNormalOrientation_3D( R1Tensor & normal )
 {
   real64 const orientationTolerance = 1.e+1*machinePrecision;
@@ -389,18 +384,12 @@
   }
 }
 
->>>>>>> b31ef612
 void RotationMatrix_3D( R1Tensor const & normal,
                         R2Tensor & rotationMatrix,
                         real64 const rotationTolerance )
 {
-<<<<<<< HEAD
-  R1Tensor m1( -normal( 1 ), normal( 0 ), 0.0 );
-  R1Tensor m2( -normal( 2 ), 0.0, normal( 0 ) );
-=======
   R1Tensor m1( normal( 2 ), 0.0, -normal( 0 ) );
   R1Tensor m2( 0.0, normal( 2 ), -normal( 1 ) );
->>>>>>> b31ef612
   real64 const norm_m1 = m1.Normalize();
   real64 const norm_m2 = m2.Normalize();
   // If present, look for a vector with 0 norm
@@ -412,10 +401,7 @@
   else
   {
     m1.Cross( normal, m2 );
-<<<<<<< HEAD
-=======
     m1 *= -1.0;
->>>>>>> b31ef612
     m1.Normalize();
   }
 
@@ -430,13 +416,8 @@
   rotationMatrix( 1, 2 ) = m2( 1 );
   rotationMatrix( 2, 2 ) = m2( 2 );
 
-<<<<<<< HEAD
-  GEOSX_ERROR_IF( std::fabs( std::fabs( rotationMatrix.Det() ) - 1.0 ) > std::max( rotationTolerance, 1.e+1*machinePrecision ),
-                  "Rotation matrix with determinant different from both +1.0 and -1.0" );
-=======
   GEOSX_ERROR_IF( std::fabs( rotationMatrix.Det() - 1.0 ) > std::max( rotationTolerance, 1.e+1*machinePrecision ),
                   "Rotation matrix with determinant different from +1.0" );
->>>>>>> b31ef612
 
   return;
 }
