--- conflicted
+++ resolved
@@ -55,29 +55,15 @@
 
 SinglePhaseFlow_TPFA::SinglePhaseFlow_TPFA( const std::string& name,
                                             ManagedGroup * const parent ):
-<<<<<<< HEAD
   SolverBase(name, parent),
-  m_precomputeDone(false)
-=======
-  SolverBase( name, parent ),
-//  m_timeIntegrationOption(),
-  m_faceToElemLOverA(),
+  m_precomputeDone(false),
   m_faceConnectors(),
   m_gravityFlag(),
-  m_gravityForce(),
-  m_dRho_dP()
->>>>>>> a69e9ef5
+  m_dDens_dPres()
 {
   // set the blockID for the block system interface
-<<<<<<< HEAD
-  m_linearSystem->SetBlockID( EpetraBlockSystem::BlockIDs::fluidPressureBlock, this->getName() );
-=======
   getLinearSystemRepository()->
   SetBlockID( BlockIDs::fluidPressureBlock, this->getName() );
-
-  // register data members with the repository
-  this->RegisterViewWrapper( viewKeyStruct::gravityFlagString, &m_gravityFlag, 0 );
->>>>>>> a69e9ef5
 }
 
 
@@ -177,21 +163,6 @@
     elemManager->forCellBlocks( [&]( CellBlockSubRegion * const cellBlock ) -> void
       {
         cxx_utilities::DocumentationNode * const docNode = cellBlock->getDocumentationNode();
-<<<<<<< HEAD
-        docNode->AllocateChildNode( viewKeys.cellLocalIndex.Key(),
-                                    viewKeys.cellLocalIndex.Key(),
-                                    -1,
-                                    "localIndex_array",
-                                    "localIndex_array",
-                                    "",
-                                    "",
-                                    "",
-                                    elemManager->getName(),
-                                    1,
-                                    0,
-                                    0 );
-=======
->>>>>>> a69e9ef5
 
         docNode->AllocateChildNode( viewKeyStruct::deltaFluidPressureString,
                                     viewKeyStruct::deltaFluidPressureString,
@@ -308,18 +279,18 @@
                                     0,
                                     0 );
 
-              docNode->AllocateChildNode( viewKeyStruct::blockLocalDofNumberString,
-                                          viewKeyStruct::blockLocalDofNumberString,
-                                          -1,
-                                          "localIndex_array",
-                                          "localIndex_array",
-                                          "verbosity level",
-                                          "verbosity level",
-                                          "0",
-                                          "",
-                                          0,
-                                          0,
-                                          0 );
+        docNode->AllocateChildNode( viewKeyStruct::blockLocalDofNumberString,
+                                    viewKeyStruct::blockLocalDofNumberString,
+                                    -1,
+                                    "localIndex_array",
+                                    "localIndex_array",
+                                    "DOF index",
+                                    "DOF index",
+                                    "0",
+                                    "",
+                                    0,
+                                    0,
+                                    0 );
 
       });
   }
@@ -336,17 +307,10 @@
   AllocateAuxStorage(domain);
 }
 
-<<<<<<< HEAD
-void SinglePhaseFlow_TPFA::SolverStep( real64 const& time_n,
-                                       real64 const& dt,
-                                       const int cycleNumber,
-                                       ManagedGroup * domain )
-=======
 real64 SinglePhaseFlow_TPFA::SolverStep( real64 const& time_n,
-                                     real64 const& dt,
-                                     const int cycleNumber,
-                                     ManagedGroup * domain )
->>>>>>> a69e9ef5
+                                         real64 const& dt,
+                                         const int cycleNumber,
+                                         ManagedGroup * domain )
 {
   // Call function to fill geometry parameters for use forming system
   // Can't call this in FinalInitialization() as field data has not been loaded there yet
@@ -354,10 +318,10 @@
 
   // currently the only method is implcit time integration
   return this->NonlinearImplicitStep( time_n,
-                               dt,
-                               cycleNumber,
-                               domain->group_cast<DomainPartition*>(),
-                               getLinearSystemRepository() );
+                                      dt,
+                                      cycleNumber,
+                                      domain->group_cast<DomainPartition*>(),
+                                      getLinearSystemRepository() );
 }
 
 
@@ -373,13 +337,8 @@
   ElementRegionManager * elemManager = object->group_cast<ElementRegionManager *>();
 
   ElementRegionManager::ElementViewAccessor<localIndex_array>
-<<<<<<< HEAD
-  cellLocalIndex = elemManager->
-                   ConstructViewAccessor<localIndex_array>( viewKeyStruct::cellLocalIndexString );
-=======
   blockLocalDofNumber = elemManager->
                   ConstructViewAccessor<localIndex_array>( viewKeyStruct::blockLocalDofNumberString );
->>>>>>> a69e9ef5
 
   ElementRegionManager::ElementViewAccessor<real64_array>
   pressure_n = elemManager->
@@ -411,11 +370,7 @@
       // call the application of the boundray condition to alter the matrix and rhs
       bc->ApplyDirichletBounaryConditionDefaultMethod<0>( set,
                                                           time,
-<<<<<<< HEAD
-                                                          cellLocalIndex[er][esr].get(),
-=======
                                                           blockLocalDofNumber[er][esr].get(),
->>>>>>> a69e9ef5
                                                           1,
                                                           blockSystem,
                                                           BlockIDs::fluidPressureBlock,
@@ -429,17 +384,11 @@
 }
 
 
-<<<<<<< HEAD
-void SinglePhaseFlow_TPFA::ImplicitStepSetup( real64 const& time_n,
-                                              real64 const& dt,
-                                              DomainPartition * const domain )
-=======
 void SinglePhaseFlow_TPFA::
 ImplicitStepSetup( real64 const& time_n,
                    real64 const& dt,
                    DomainPartition * const domain,
                    systemSolverInterface::EpetraBlockSystem * const blockSystem)
->>>>>>> a69e9ef5
 {
   MeshLevel * const mesh = domain->getMeshBodies()->GetGroup<MeshBody>(0)->getMeshLevel(0);
   ElementRegionManager * const elemManager = mesh->getElemManager();
@@ -539,13 +488,8 @@
 
   ElementRegionManager * const elementRegionManager = meshLevel->getElemManager();
   ElementRegionManager::ElementViewAccessor<localIndex_array>
-<<<<<<< HEAD
-  cellLocalIndex = elementRegionManager->
-                   ConstructViewAccessor<localIndex_array>( viewKeys.cellLocalIndex.Key(),
-=======
   blockLocalDofNumber = elementRegionManager->
                   ConstructViewAccessor<localIndex_array>( viewKeys.blockLocalDofNumber.Key(),
->>>>>>> a69e9ef5
                                                            string() );
 
   ElementRegionManager::ElementViewAccessor< integer_array >
@@ -584,11 +528,7 @@
   {
     for( localIndex esr=0 ; esr<ghostRank[er].size() ; ++esr )
     {
-<<<<<<< HEAD
-      cellLocalIndex[er][esr] = -1;
-=======
       blockLocalDofNumber[er][esr] = -1;
->>>>>>> a69e9ef5
     }
   }
 
@@ -600,20 +540,12 @@
   {
     if( ghostRank[er][esr][k] < 0 )
     {
-<<<<<<< HEAD
-      cellLocalIndex[er][esr][k] = firstLocalRow+localCount+offset;
-=======
       blockLocalDofNumber[er][esr][k] = firstLocalRow+localCount+offset;
->>>>>>> a69e9ef5
       ++localCount;
     }
     else
     {
-<<<<<<< HEAD
-      cellLocalIndex[er][esr][k] = -1;
-=======
       blockLocalDofNumber[er][esr][k] = -1;
->>>>>>> a69e9ef5
     }
   });
 
@@ -649,16 +581,6 @@
                                 displacementIndices,
                                 0 );
 
-<<<<<<< HEAD
-  std::map<string, array<string> > fieldNames;
-  fieldNames["node"].push_back(viewKeys.cellLocalIndex.Key());
-
-  CommunicationTools::
-  SynchronizeFields(fieldNames,
-                    mesh,
-                    domain->getReference< array<NeighborCommunicator> >( domain->viewKeys.neighbors ) );
-
-=======
   //TODO element sync doesn't work yet
 //  std::map<string, array<string> > fieldNames;
 //  fieldNames["element"].push_back(viewKeys.blockLocalDofNumber.Key());
@@ -668,20 +590,13 @@
 //                    mesh,
 //                    domain->getReference< array<NeighborCommunicator> >( domain->viewKeys.neighbors ) );
 //
->>>>>>> a69e9ef5
 
   // construct row map, and set a pointer to the row map
   Epetra_Map * const
   rowMap = blockSystem->
-<<<<<<< HEAD
-           SetRowMap( EpetraBlockSystem::BlockIDs::fluidPressureBlock,
+           SetRowMap( BlockIDs::fluidPressureBlock,
                       std::make_unique<Epetra_Map>( static_cast<int>(numGlobalRows),
                                                     static_cast<int>(numLocalRows),
-=======
-           SetRowMap( BlockIDs::fluidPressureBlock,
-                      std::make_unique<Epetra_Map>( static_cast<int>(m_dim*numGlobalRows),
-                                                    static_cast<int>(m_dim*numLocalRows),
->>>>>>> a69e9ef5
                                                     0,
                                                     m_linearSolverWrapper.m_epetraComm ) );
 
@@ -721,13 +636,8 @@
   MeshLevel const * const meshLevel = domain->getMeshBodies()->GetGroup<MeshBody>(0)->getMeshLevel(0);
   ElementRegionManager const * const elementRegionManager = meshLevel->getElemManager();
   ElementRegionManager::ElementViewAccessor<localIndex_array const>
-<<<<<<< HEAD
-  cellLocalIndex = elementRegionManager->
-                   ConstructViewAccessor<localIndex_array>( viewKeys.cellLocalIndex.Key() );
-=======
   blockLocalDofNumber = elementRegionManager->
                   ConstructViewAccessor<localIndex_array>( viewKeys.blockLocalDofNumber.Key() );
->>>>>>> a69e9ef5
 
   ElementRegionManager::ElementViewAccessor< integer_array const >
   elemGhostRank = elementRegionManager->
@@ -746,29 +656,24 @@
   //**** loop over all faces. Fill in sparsity for all pairs of DOF/elem that are connected by face
   for (auto const & conn : m_faceConnectors)
   {
-<<<<<<< HEAD
     constexpr localIndex numElems = 2;
     elementLocalDofIndexRow.resize(numElems);
     for (localIndex ke = 0; ke < numElems; ++ke)
     {
       // DOF index is equal to cell index since only one DOF per cell
-      elementLocalDofIndexRow[ke] = cellLocalIndex[conn.connectedCellIndices[ke].region   ]
-                                                  [conn.connectedCellIndices[ke].subRegion]
-                                                  [conn.connectedCellIndices[ke].index    ];
-    }
-=======
-    elementLocalDofIndex[0] = integer_conversion<int>(blockLocalDofNumber[elementRegionList[kf][0]][elementSubRegionList[kf][0]][elementIndexList[kf][0]]);
-    elementLocalDofIndex[1] = integer_conversion<int>(blockLocalDofNumber[elementRegionList[kf][1]][elementSubRegionList[kf][1]][elementIndexList[kf][1]]);
->>>>>>> a69e9ef5
+      elementLocalDofIndexRow[ke] = blockLocalDofNumber[conn.connectedCellIndices[ke].region   ]
+                                                       [conn.connectedCellIndices[ke].subRegion]
+                                                       [conn.connectedCellIndices[ke].index    ];
+    }
 
     const localIndex stencilSize = conn.stencilCellIndices.size();
     elementLocalDofIndexCol.resize(stencilSize);
     for (localIndex ke = 0; ke < stencilSize; ++ke)
     {
       // DOF index is equal to cell index since only one DOF per cell
-      elementLocalDofIndexCol[ke] = cellLocalIndex[conn.stencilCellIndices[ke].region   ]
-                                                  [conn.stencilCellIndices[ke].subRegion]
-                                                  [conn.stencilCellIndices[ke].index    ];
+      elementLocalDofIndexCol[ke] = blockLocalDofNumber[conn.stencilCellIndices[ke].region   ]
+                                                       [conn.stencilCellIndices[ke].subRegion]
+                                                       [conn.stencilCellIndices[ke].index    ];
 
     }
 
@@ -785,11 +690,7 @@
   {
     if (elemGhostRank[er][esr][k] < 0)
     {
-<<<<<<< HEAD
-      elementLocalDofIndexRow[0] = cellLocalIndex[er][esr][k];
-=======
-      elementLocalDofIndex[0] = integer_conversion<int>(blockLocalDofNumber[er][esr][k]);
->>>>>>> a69e9ef5
+      elementLocalDofIndexRow[0] = blockLocalDofNumber[er][esr][k];
 
       sparsity->InsertGlobalIndices( 1,
                                      elementLocalDofIndexRow.data(),
@@ -820,19 +721,11 @@
   Array2dT<localIndex> const & faceToElemSubRegionList  = faceManager->elementSubRegionList();
   Array2dT<localIndex> const & faceToElemList           = faceManager->elementList();
 
-  Epetra_FECrsMatrix * const jacobian = blockSystem->GetMatrix(EpetraBlockSystem::BlockIDs::fluidPressureBlock,
-                                                               EpetraBlockSystem::BlockIDs::fluidPressureBlock);
-  Epetra_FEVector * const residual = blockSystem->GetResidualVector(EpetraBlockSystem::BlockIDs::fluidPressureBlock);
-
-<<<<<<< HEAD
+  Epetra_FECrsMatrix * const jacobian = blockSystem->GetMatrix(BlockIDs::fluidPressureBlock,
+                                                               BlockIDs::fluidPressureBlock);
+  Epetra_FEVector * const residual = blockSystem->GetResidualVector(BlockIDs::fluidPressureBlock);
+
   jacobian->Scale(0.0);
-=======
-  Epetra_FECrsMatrix * const dRdP = blockSystem->GetMatrix( BlockIDs::fluidPressureBlock,
-                                                              BlockIDs::fluidPressureBlock );
-  Epetra_FEVector * const residual = blockSystem->GetResidualVector( BlockIDs::fluidPressureBlock );
-
-  dRdP->Scale(0.0);
->>>>>>> a69e9ef5
   residual->Scale(0.0);
 
   constitutive::ViewAccessor<real64> fluidBulkModulus = constitutiveManager->GetParameterData<real64>("BulkModulus");
@@ -840,29 +733,15 @@
   constitutive::ViewAccessor<real64_array> density    = constitutiveManager->GetStateData<real64_array>("fluidDensity");
 
   auto constitutiveMap = elemManager->
-<<<<<<< HEAD
                          ConstructViewAccessor<std::pair<Array2dT<localIndex>, Array2dT<localIndex>>>
                            (CellBlockSubRegion::viewKeyStruct::constitutiveMapString, string());
-=======
-                         ConstructViewAccessor< std::pair< Array2dT<localIndex>,Array2dT<localIndex> > >( CellBlockSubRegion::viewKeyStruct::constitutiveMapString,                                                                                                          string() );
-
-  auto pressure_n = elemManager->
-                  ConstructViewAccessor<real64_array>( viewKeyStruct::fluidPressureString );
-
-
-  auto blockLocalDofNumber = elemManager->
-                       ConstructViewAccessor<localIndex_array>( viewKeyStruct::blockLocalDofNumberString );
-
-  auto
-  dRho = elemManager->ConstructViewAccessor<real64_array>(viewKeyStruct::deltaFluidDensityString);
->>>>>>> a69e9ef5
 
   auto
   elemGhostRank = elemManager->ConstructViewAccessor<integer_array>( ObjectManagerBase::
                                                                      viewKeyStruct::
                                                                      ghostRankString );
 
-  auto cellLocalIndex = elemManager->ConstructViewAccessor<localIndex_array>(viewKeyStruct::cellLocalIndexString);
+  auto blockLocalDofNumber = elemManager->ConstructViewAccessor<localIndex_array>(viewKeyStruct::blockLocalDofNumberString);
 
   auto pressure_n = elemManager->ConstructViewAccessor<real64_array>(viewKeyStruct::fluidPressureString);
   auto dP         = elemManager->ConstructViewAccessor<real64_array>(viewKeyStruct::deltaFluidPressureString);
@@ -892,11 +771,7 @@
       // matIndex2 is the index of the point within material specified in matIndex1
       localIndex const matIndex2 = constitutiveMap[er][esr].get().second[k][0];
 
-<<<<<<< HEAD
-      elemDOF(0) = cellLocalIndex[er][esr][k];
-=======
       elemDOF(0) = blockLocalDofNumber[er][esr][k];
->>>>>>> a69e9ef5
 
       // under the assumption that pore volume change = volume change
       dPorosity[er][esr][k] = ( dVolume[er][esr][k] * ( 1.0 - porosity_n[er][esr][k]) )
@@ -923,34 +798,23 @@
 
       // add contribution to global residual and dRdP
       residual->SumIntoGlobalValues(elemDOF, localElemResidual);
-<<<<<<< HEAD
       jacobian->SumIntoGlobalValues(elemDOF, localElem_dRdP);
-      ++numLocalDOF;
-=======
-      dRdP->SumIntoGlobalValues(elemDOF, localElem_dRdP);
->>>>>>> a69e9ef5
     }
   });
 
 
   constexpr localIndex numElems = 2;
-  Epetra_IntSerialDenseVector eqnRowIndices(numElems);
-  Epetra_IntSerialDenseVector dofColIndices;
+  Epetra_LongLongSerialDenseVector eqnRowIndices(numElems);
+  Epetra_LongLongSerialDenseVector dofColIndices;
   Epetra_SerialDenseVector localFlux(numElems);
   Epetra_SerialDenseMatrix localFluxJacobian;
 
-<<<<<<< HEAD
   // temporary working arrays
   real64 densWeight[numElems] = { 0.5, 0.5 };
   real64 dens[numElems], dDens_dP[numElems];
   real64 visc[numElems], dVisc_dP[numElems];
   real64 mobi[numElems], dMobi_dP[numElems];
   real64_array dDensMean_dP, dFlux_dP;
-=======
-  Epetra_LongLongSerialDenseVector faceDOF(2);
-  Epetra_SerialDenseVector localFaceResidual(2);
-  Epetra_SerialDenseMatrix localFace_dRdP(2, 2);
->>>>>>> a69e9ef5
 
   //***** Now loop over all faces/connectors to calculate the flux contributions *****
   for (auto const & conn : m_faceConnectors)
@@ -961,13 +825,8 @@
     dDensMean_dP.resize(stencilSize); // doesn't need to be that large, but it's convenient
     dFlux_dP.resize(stencilSize);
 
-<<<<<<< HEAD
     // clear working arrays
     dDensMean_dP = 0.0;
-=======
-      faceDOF[0] = blockLocalDofNumber[er1][esr1][ei1];
-      faceDOF[1] = blockLocalDofNumber[er2][esr2][ei2];
->>>>>>> a69e9ef5
 
     // resize local matrices and vectors
     dofColIndices.Resize(integer_conversion<int>(stencilSize));
@@ -976,9 +835,9 @@
     // get the column indices of participating DOFs
     for (localIndex ke = 0; ke < stencilSize; ++ke)
     {
-      dofColIndices[ke] = cellLocalIndex[conn.stencilCellIndices[ke].region   ]
-                                        [conn.stencilCellIndices[ke].subRegion]
-                                        [conn.stencilCellIndices[ke].index    ];
+      dofColIndices[ke] = blockLocalDofNumber[conn.stencilCellIndices[ke].region   ]
+                                             [conn.stencilCellIndices[ke].subRegion]
+                                             [conn.stencilCellIndices[ke].index    ];
     }
 
     // calculate quantities on primary connected cells
@@ -990,7 +849,7 @@
       localIndex const esr = conn.connectedCellIndices[ke].subRegion;
       localIndex const ei  = conn.connectedCellIndices[ke].index;
 
-      eqnRowIndices[ke] = cellLocalIndex[er][esr][ei];
+      eqnRowIndices[ke] = blockLocalDofNumber[er][esr][ei];
 
       localIndex const constModelIndex      = constitutiveMap[er][esr].get().first[ei][0];
       localIndex const constModelArrayIndex = constitutiveMap[er][esr].get().second[ei][0];
@@ -1066,7 +925,7 @@
 
   if( verboseLevel() >= 2 )
   {
-    dRdP->Print(std::cout);
+    jacobian->Print(std::cout);
     residual->Print(std::cout);
   }
 
@@ -1084,18 +943,7 @@
   // apply pressure boundary conditions.
   ApplyDirichletBC_implicit( elemManager,
                              time_n + dt,
-<<<<<<< HEAD
-                             *m_linearSystem );
-
-
-  if( verboseLevel() >= 2 )
-  {
-    jacobian->Print(std::cout);
-    residual->Print(std::cout);
-  }
-=======
                              getLinearSystemRepository() );
->>>>>>> a69e9ef5
 
 }
 
@@ -1142,13 +990,8 @@
   ElementRegionManager * const elementRegionManager = mesh->getElemManager();
 
   ElementRegionManager::ElementViewAccessor<localIndex_array>
-<<<<<<< HEAD
-  cellLocalIndex = elementRegionManager->
-                   ConstructViewAccessor<localIndex_array>( viewKeys.cellLocalIndex.Key() );
-=======
   blockLocalDofNumber = elementRegionManager->
                   ConstructViewAccessor<localIndex_array>( viewKeys.blockLocalDofNumber.Key() );
->>>>>>> a69e9ef5
 
   ElementRegionManager::ElementViewAccessor<real64_array>
   dP = elementRegionManager->
@@ -1181,11 +1024,7 @@
     if( elemGhostRank[er][esr][k]<0 )
     {
       // extract solution and apply to dP
-<<<<<<< HEAD
-      int const lid = rowMap->LID(integer_conversion<int>(cellLocalIndex[er][esr][k]));
-=======
       int const lid = rowMap->LID(integer_conversion<int>(blockLocalDofNumber[er][esr][k]));
->>>>>>> a69e9ef5
       dP[er][esr][k] += scalingFactor * local_solution[lid];
     }
   });
@@ -1392,8 +1231,8 @@
   solution->Scale(0.0);
 
   m_linearSolverWrapper.SolveSingleBlockSystem( blockSystem,
-                                                 params,
-                                                 BlockIDs::fluidPressureBlock );
+                                                params,
+                                                BlockIDs::fluidPressureBlock );
 
   if( verboseLevel() >= 2 )
   {
