--- conflicted
+++ resolved
@@ -1010,12 +1010,7 @@
     EOS->EquationOfStateDensityUpdate( dP[er][esr][k],
                                        matIndex2,
                                        dRho[er][esr][k],
-<<<<<<< HEAD
                                        m_dDens_dPres[er][esr][k] );
-
-=======
-                                       m_dRho_dP[er][esr][k] );
->>>>>>> 5bd50d34
   });
 }
 
