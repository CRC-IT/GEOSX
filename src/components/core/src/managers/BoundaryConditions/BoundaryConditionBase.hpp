/*
 *~~~~~~~~~~~~~~~~~~~~~~~~~~~~~~~~~~~~~~~~~~~~~~~~~~~~~~~~~~~~~~~~~~~~~~~~~~~
 * Copyright (c) 2018, Lawrence Livermore National Security, LLC.
 *
 * Produced at the Lawrence Livermore National Laboratory
 *
 * LLNL-CODE-746361
 *
 * All rights reserved. See COPYRIGHT for details.
 *
 * This file is part of the GEOSX Simulation Framework.
 *
 * GEOSX is a free software; you can redistribute it and/or modify it under
 * the terms of the GNU Lesser General Public License (as published by the
 * Free Software Foundation) version 2.1 dated February 1999.
 *~~~~~~~~~~~~~~~~~~~~~~~~~~~~~~~~~~~~~~~~~~~~~~~~~~~~~~~~~~~~~~~~~~~~~~~~~~~
 */



#ifndef BOUNDARYCONDITIONBASE_H
#define BOUNDARYCONDITIONBASE_H

#include "common/DataTypes.hpp"
#include "codingUtilities/GeosxTraits.hpp"
#include "dataRepository/ManagedGroup.hpp"
//#include "managers/TableManager.hpp"
#include "managers/Functions/NewFunctionManager.hpp"
#include "systemSolverInterface/EpetraBlockSystem.hpp"
#include "codingUtilities/Utilities.hpp"

namespace geosx
{
class Function;


class BoundaryConditionBase : public dataRepository::ManagedGroup
{
public:

  using CatalogInterface = cxx_utilities::CatalogInterface< BoundaryConditionBase, string const &, dataRepository::ManagedGroup * const >;
  static CatalogInterface::CatalogType& GetCatalog();

  BoundaryConditionBase( string const & name, dataRepository::ManagedGroup * parent );

  virtual ~BoundaryConditionBase() override;



  void FillDocumentationNode() override;

  void ReadXML_PostProcess() override final;



//  real64 GetValue( realT time ) const;


//  template< typename T >
//  void ApplyBounaryConditionDefaultMethod( set<localIndex> const & set,
//                                           real64 const time,
//                                           array1d<R1Tensor> const & X,
//                                           array1d<T> & field );

//  void ApplyBounaryConditionDefaultMethod( set<localIndex> const & set,
//                                           real64 const time,
//                                           array1d<R1Tensor> const & X,
//                                           array1d<R1Tensor> & field );

  template< typename OPERATION >
  void ApplyBounaryConditionDefaultMethod( set<localIndex> const & set,
                                           real64 const time,
                                           dataRepository::ManagedGroup * dataGroup,
                                           string const & fieldname ) const;

  // calls user-provided lambda to apply computed boundary value
  template<typename LAMBDA>
  void ApplyBoundaryCondition(set<localIndex> const & set,
                              real64 const time,
                              dataRepository::ManagedGroup * dataGroup,
                              LAMBDA && lambda);

  template< int OPERATION >
  void ApplyDirichletBounaryConditionDefaultMethod( set<localIndex> const & set,
                                                    real64 const time,
                                                    dataRepository::ManagedGroup * dataGroup,
                                                    string const & fieldName,
                                                    string const & dofMapName,
                                                    integer const & dofDim,
                                                    systemSolverInterface::EpetraBlockSystem * const blockSystem,
                                                    systemSolverInterface::BlockIDs const blockID ) const;


  template< int OPERATION, typename LAMBDA >
  void
  ApplyDirichletBounaryConditionDefaultMethod( set<localIndex> const & set,
                                               real64 const time,
                                               dataRepository::ManagedGroup * dataGroup,
                                               globalIndex_array const & dofMap,
                                               integer const & dofDim,
                                               systemSolverInterface::EpetraBlockSystem * const blockSystem,
                                               systemSolverInterface::BlockIDs const blockID,
                                               LAMBDA && lambda ) const;

  template< int OPERATION >
  inline void ApplyBounaryConditionDefaultMethodPoint( globalIndex const dof,
                                                       systemSolverInterface::EpetraBlockSystem * const blockSystem,
                                                       systemSolverInterface::BlockIDs const blockID,
                                                       real64 & rhs,
                                                       real64 const & bcValue,
                                                       real64 const fieldValue ) const;


  struct viewKeyStruct
  {
    constexpr static auto setNamesString = "setNames";
    constexpr static auto constitutivePathString = "constitutivePath";
    constexpr static auto objectPathString = "objectPath";
    constexpr static auto fieldNameString = "fieldName";
    constexpr static auto dataTypeString = "dataType";
    constexpr static auto componentString = "component";
    constexpr static auto directionString = "direction";
    constexpr static auto bcApplicationTableNameString = "bcApplicationTableName";
    constexpr static auto scaleString = "scale";
    constexpr static auto functionNameString = "functionName";
    constexpr static auto initialConditionString = "initialCondition";

  } viewKeys;

  struct groupKeyStruct
  {
  } groupKeys;



  string const & GetFunctionName() const
  {
    return m_functionName;
  }

  virtual const string& GetConstitutivePath() const
  {
    return m_constitutivePath;
  }

  virtual const string& GetObjectPath() const
  {
    return m_objectPath;
  }

  virtual const string& GetFieldName() const
  {
    return m_fieldName;
  }

  virtual int GetComponent() const
  {
    return m_component;
  }

  virtual const R1Tensor& GetDirection(realT time)
  {
    return m_direction;
  }

  real64 GetStartTime() const
  {
    return -1;
  }

  real64 GetEndTime() const
  {
    return 1.0e9;
  }

  string_array const & GetSetNames() const
  {
    return m_setNames;
  }

  int initialCondition() const
  {
    return m_initialCondition;
  }

  template< typename T >
  typename std::enable_if< !traits::is_tensorT<T>::value, void>::type
  ApplyBcValue( array1d<T> & field,
                localIndex const index,
                int const component,
                real64 const & value ) const
  {
    field[index] = static_cast<T>(value);
  }

  template< typename T >
  typename std::enable_if< traits::is_tensorT<T>::value, void>::type
  ApplyBcValue( array1d<T> & field,
                localIndex const index,
                int const component,
                real64 const & value ) const
  {
    field[index].Data()[component] = value;
  }


  template< typename T >
  typename std::enable_if< !traits::is_tensorT<T>::value, void>::type
  ApplyBcValue( array2d<T> & field,
                localIndex const index,
                int const component,
                real64 const & value ) const
  {
    for( localIndex a=0 ; a<field.size(1) ; ++a )
    {
      field[index][a] = static_cast<T>(value);
    }
  }

  template< typename T >
  typename std::enable_if< traits::is_tensorT<T>::value, void>::type
  ApplyBcValue( array2d<T> & field,
                localIndex const index,
                int const component,
                real64 const & value ) const
  {
    for( localIndex a=0 ; a<field.size(1) ; ++a )
    {
      field[index][a] = value;
    }
  }


private:

  string_array m_setNames; // sets the boundary condition is applied to

  string m_constitutivePath;
  string m_objectPath;

  string m_fieldName;    // the name of the field the boundary condition is
                         // applied to or a description of the boundary
                         // condition.


  string m_dataType;
  // TODO get rid of components. Replace with direction only.

  int m_component;       // the component the boundary condition acts on (-ve
                         // indicates that direction should be used).
  R1Tensor m_direction;  // the direction the boundary condition acts in.

  int m_initialCondition;

  string m_functionName;
  string m_bcApplicationFunctionName;

  real64 m_scale;


};




template< typename OPERATION >
void BoundaryConditionBase::ApplyBounaryConditionDefaultMethod( set<localIndex> const & set,
                                                                real64 const time,
                                                                ManagedGroup * dataGroup,
                                                                string const & fieldName ) const
{

  integer const component = GetComponent();
  string const functionName = getData<string>(viewKeyStruct::functionNameString);
  NewFunctionManager * functionManager = NewFunctionManager::Instance();

  dataRepository::ViewWrapperBase * vw = dataGroup->getWrapperBase( fieldName );
  std::type_index typeIndex = std::type_index(vw->get_typeid());

  rtTypes::ApplyArrayTypeLambda2( rtTypes::typeID(typeIndex), [&]( auto type, auto baseType ) -> void
    {
      using fieldType = decltype(type);
      dataRepository::ViewWrapper<fieldType> & view = dataRepository::ViewWrapper<fieldType>::cast(*vw);
      fieldType & field = view.reference();
      if( functionName.empty() )
      {
        for( auto a : set )
        {
          ApplyBcValue( field, a, component, m_scale );
        }
      }
      else
      {
        FunctionBase const * const function  = functionManager->GetGroup<FunctionBase>(functionName);
        if( function!=nullptr)
        {
          if( function->isFunctionOfTime()==2 )
          {
            real64 value = m_scale * function->Evaluate( &time );
            for( auto a : set )
            {
              ApplyBcValue( field, a, component, value );
            }
          }
          else
          {
            real64_array result(static_cast<localIndex>(set.size()));
            function->Evaluate( dataGroup, time, set, result );
            integer count=0;
            for( auto a : set )
            {
<<<<<<< HEAD
              ApplyBcValue( field, a, component, result[count] );
=======
              OPERATION::f( field[a], component, (m_scale*result[count]) );
>>>>>>> 4faf08e3
              ++count;
            }
          }
        }
      }
    });
}



template<>
inline void BoundaryConditionBase::ApplyBounaryConditionDefaultMethodPoint<0>( globalIndex const dof,
                                                                               systemSolverInterface::EpetraBlockSystem * const blockSystem,
                                                                               systemSolverInterface::BlockIDs const blockID,
                                                                               real64 & rhs,
                                                                               real64 const & bcValue,
                                                                               real64 const fieldValue ) const
{

  if( true )//node_is_ghost[*nd] < 0 )
  {
    real64 LARGE = blockSystem->ClearSystemRow( blockID, static_cast< int >( dof ), 1.0 );
    rhs = -LARGE*( bcValue - fieldValue );
  }
  else
  {
    blockSystem->ClearSystemRow( blockID, static_cast< int >( dof ), 0.0 );
    rhs = 0.0;
  }
}


template<>
inline void BoundaryConditionBase::ApplyBounaryConditionDefaultMethodPoint<1>( globalIndex const dof,
                                                                               systemSolverInterface::EpetraBlockSystem * const blockSystem,
                                                                               systemSolverInterface::BlockIDs const blockID,
                                                                               real64 & rhs,
                                                                               real64 const & bcValue,
                                                                               real64 const fieldValue ) const
{
  if( true )//node_is_ghost[*nd] < 0 )
  {
    rhs += bcValue;
  }
}





template< int OPERATION >
void BoundaryConditionBase::ApplyDirichletBounaryConditionDefaultMethod( set<localIndex> const & set,
                                                                         real64 const time,
                                                                         dataRepository::ManagedGroup * dataGroup,
                                                                         string const & fieldName,
                                                                         string const & dofMapName,
                                                                         integer const & dofDim,
                                                                         systemSolverInterface::EpetraBlockSystem * const blockSystem,
                                                                         systemSolverInterface::BlockIDs const blockID ) const
{
  integer const component = GetComponent();
  string const functionName = getData<string>(viewKeyStruct::functionNameString);
  NewFunctionManager * functionManager = NewFunctionManager::Instance();

  dataRepository::ViewWrapperBase * vw = dataGroup->getWrapperBase( fieldName );
  std::type_index typeIndex = std::type_index(vw->get_typeid());

  integer const numBlocks = blockSystem->numBlocks();
  Epetra_FEVector * const rhs = blockSystem->GetResidualVector( blockID );

  Epetra_LongLongSerialDenseVector  node_dof( integer_conversion<int>( set.size() ) );
  Epetra_SerialDenseVector     node_rhs( integer_conversion<int>( set.size() ) );


  dataRepository::view_rtype_const<globalIndex_array> dofMap = dataGroup->getData<globalIndex_array>(dofMapName);


  rtTypes::ApplyArrayTypeLambda1( rtTypes::typeID(typeIndex), [&]( auto type ) -> void
    {
      using fieldType = decltype(type);
      dataRepository::ViewWrapper<fieldType> & view = dynamic_cast< dataRepository::ViewWrapper<fieldType> & >(*vw);
      dataRepository::view_rtype<fieldType> field = view.data();
      if( functionName.empty() )
      {

        integer counter=0;
        for( auto a : set )
        {
          node_dof(counter) = dofDim*dofMap[a]+component;
          this->ApplyBounaryConditionDefaultMethodPoint<OPERATION>( node_dof(counter),
                                                                    blockSystem,
                                                                    blockID,
                                                                    node_rhs(counter),
                                                                    m_scale,
                                                                    static_cast<real64>(rtTypes::value(field[a],component)));
          ++counter;
        }
        if( OPERATION==0 )
        {
          rhs->ReplaceGlobalValues(node_dof, node_rhs);
        }
        else if( OPERATION==1 )
        {
          rhs->SumIntoGlobalValues(node_dof, node_rhs);
        }
      }
      else
      {
        FunctionBase const * const function  = functionManager->GetGroup<FunctionBase>(functionName);
        if( function!=nullptr)
        {
          if( function->isFunctionOfTime()==2 )
          {
            real64 value = m_scale * function->Evaluate( &time );
            integer counter=0;
            for( auto a : set )
            {
              node_dof(counter) = dofDim*dofMap[a]+component;
              this->ApplyBounaryConditionDefaultMethodPoint<OPERATION>( node_dof(counter),
                                                                        blockSystem,
                                                                        blockID,
                                                                        node_rhs(counter),
                                                                        value,
                                                                        rtTypes::value(field[a],component));
              ++counter;
            }
            if( OPERATION==0 )
            {
              rhs->ReplaceGlobalValues(node_dof, node_rhs);
            }
            else if( OPERATION==1 )
            {
              rhs->SumIntoGlobalValues(node_dof, node_rhs);
            }
          }
          else
          {
            real64_array result;
            result.resize( integer_conversion<localIndex>(set.size()));
            function->Evaluate( dataGroup, time, set, result );
            integer counter=0;
            for( auto a : set )
            {
              node_dof(counter) = dofDim*dofMap[a]+component;
              this->ApplyBounaryConditionDefaultMethodPoint<OPERATION>( node_dof(counter),
                                                                        blockSystem,
                                                                        blockID,
                                                                        node_rhs(counter),
                                                                        result[counter],
                                                                        rtTypes::value(field[a],component));
              ++counter;
            }
            if( OPERATION==0 )
            {
              rhs->ReplaceGlobalValues(node_dof, node_rhs);
            }
            else if( OPERATION==1 )
            {
              rhs->SumIntoGlobalValues(node_dof, node_rhs);
            }

          }
        }
      }
    });
}




template< int OPERATION, typename LAMBDA >
void
BoundaryConditionBase::
ApplyDirichletBounaryConditionDefaultMethod( set<localIndex> const & set,
                                             real64 const time,
                                             dataRepository::ManagedGroup * dataGroup,
                                             globalIndex_array const & dofMap,
                                             integer const & dofDim,
                                             systemSolverInterface::EpetraBlockSystem * const blockSystem,
                                             systemSolverInterface::BlockIDs const blockID,
                                             LAMBDA && lambda ) const
{
  integer const component = GetComponent();
  string const functionName = getData<string>(viewKeyStruct::functionNameString);
  NewFunctionManager * functionManager = NewFunctionManager::Instance();

  integer const numBlocks = blockSystem->numBlocks();
  Epetra_FEVector * const rhs = blockSystem->GetResidualVector( blockID );

  globalIndex_array  node_dof( set.size() );
  real64_array     node_rhs( set.size() );

  if( functionName.empty() )
  {

    integer counter=0;
    for( auto a : set )
    {
      node_dof(counter) = dofDim*dofMap[a]+component;
      this->ApplyBounaryConditionDefaultMethodPoint<OPERATION>( node_dof(counter),
                                                                blockSystem,
                                                                blockID,
                                                                node_rhs(counter),
                                                                m_scale,
                                                                lambda(a) );
      ++counter;
    }
    if( OPERATION==0 )
    {
      rhs->ReplaceGlobalValues( integer_conversion<int>(node_dof.size()), node_dof.data(), node_rhs.data() );
    }
    else if( OPERATION==1 )
    {
      rhs->SumIntoGlobalValues( integer_conversion<int>(node_dof.size()), node_dof.data(), node_rhs.data() );
    }
  }
  else
  {
    FunctionBase const * const function  = functionManager->GetGroup<FunctionBase>(functionName);
    if( function!=nullptr)
    {
      if( function->isFunctionOfTime()==2 )
      {
        real64 value = m_scale * function->Evaluate( &time );
        integer counter=0;
        for( auto a : set )
        {
          node_dof(counter) = dofDim*integer_conversion<int>(dofMap[a])+component;
          this->ApplyBounaryConditionDefaultMethodPoint<OPERATION>( node_dof(counter),
                                                                    blockSystem,
                                                                    blockID,
                                                                    node_rhs(counter),
                                                                    value,
                                                                    lambda(a) );
          ++counter;
        }
        if( OPERATION==0 )
        {
          rhs->ReplaceGlobalValues( integer_conversion<int>(node_dof.size()), node_dof.data(), node_rhs.data() );
        }
        else if( OPERATION==1 )
        {
          rhs->SumIntoGlobalValues( integer_conversion<int>(node_dof.size()), node_dof.data(), node_rhs.data() );
        }
      }
      else
      {
        real64_array result;
        result.resize( integer_conversion<localIndex>(set.size()));
        function->Evaluate( dataGroup, time, set, result );
        integer counter=0;
        for( auto a : set )
        {
          node_dof(counter) = dofDim*integer_conversion<int>(dofMap[a])+component;
          this->ApplyBounaryConditionDefaultMethodPoint<OPERATION>( node_dof(counter),
                                                                    blockSystem,
                                                                    blockID,
                                                                    node_rhs(counter),
                                                                    m_scale*result[counter],
                                                                    lambda(a) );
          ++counter;
        }
        if( OPERATION==0 )
        {
          rhs->ReplaceGlobalValues( integer_conversion<int>(node_dof.size()), node_dof.data(), node_rhs.data() );
        }
        else if( OPERATION==1 )
        {
          rhs->SumIntoGlobalValues( integer_conversion<int>(node_dof.size()), node_dof.data(), node_rhs.data() );
        }

      }
    }
  }
}

template<typename LAMBDA>
void BoundaryConditionBase::ApplyBoundaryCondition(set<localIndex> const & set,
                                                   real64 const time,
                                                   dataRepository::ManagedGroup * dataGroup,
                                                   LAMBDA && lambda)
{
  integer const component = GetComponent();
  string const functionName = getData<string>(viewKeyStruct::functionNameString);
  NewFunctionManager * functionManager = NewFunctionManager::Instance();

  if (functionName.empty())
  {
    real64 const value = m_scale;
    integer counter = 0;
    for (auto a : set)
    {
      lambda(dataGroup, a, counter, value);
      ++counter;
    }
  }
  else
  {
    FunctionBase const * const function  = functionManager->GetGroup<FunctionBase>(functionName);
    if (function!=nullptr)
    {
      if (function->isFunctionOfTime() == 2)
      {
        real64 const value = m_scale * function->Evaluate(&time);
        integer counter = 0;
        for (auto a : set)
        {
          lambda(dataGroup, a, counter, value);
          ++counter;
        }
      }
      else
      {
        real64_array result;
        result.resize(integer_conversion<localIndex>(set.size()));
        function->Evaluate(dataGroup, time, set, result);
        integer counter = 0;
        for (auto a : set)
        {
          real64 const value = m_scale * result[counter];
          lambda(dataGroup, a, counter, value);
          ++counter;
        }
      }
    }
  }
}


}
#endif<|MERGE_RESOLUTION|>--- conflicted
+++ resolved
@@ -309,11 +309,7 @@
             integer count=0;
             for( auto a : set )
             {
-<<<<<<< HEAD
-              ApplyBcValue( field, a, component, result[count] );
-=======
-              OPERATION::f( field[a], component, (m_scale*result[count]) );
->>>>>>> 4faf08e3
+              ApplyBcValue( field, a, component, m_scale*result[count] );
               ++count;
             }
           }
