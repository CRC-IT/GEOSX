/*
 *~~~~~~~~~~~~~~~~~~~~~~~~~~~~~~~~~~~~~~~~~~~~~~~~~~~~~~~~~~~~~~~~~~~~~~~~~~~
 * Copyright (c) 2018, Lawrence Livermore National Security, LLC.
 *
 * Produced at the Lawrence Livermore National Laboratory
 *
 * LLNL-CODE-746361
 *
 * All rights reserved. See COPYRIGHT for details.
 *
 * This file is part of the GEOSX Simulation Framework.
 *
 * GEOSX is a free software; you can redistribute it and/or modify it under
 * the terms of the GNU Lesser General Public License (as published by the
 * Free Software Foundation) version 2.1 dated February 1999.
 *~~~~~~~~~~~~~~~~~~~~~~~~~~~~~~~~~~~~~~~~~~~~~~~~~~~~~~~~~~~~~~~~~~~~~~~~~~~
 */

/**
 * @file BoundaryConditionBase.hpp
 */

#ifndef BOUNDARYCONDITIONBASE_H
#define BOUNDARYCONDITIONBASE_H

#include "common/DataTypes.hpp"
#include "codingUtilities/GeosxTraits.hpp"
#include "codingUtilities/Utilities.hpp"
#include "dataRepository/ManagedGroup.hpp"
#include "managers/Functions/NewFunctionManager.hpp"
#include "systemSolverInterface/EpetraBlockSystem.hpp"

namespace geosx
{
class Function;


/**
 * @struct BcEqual
 * this struct a collection of static functions which adhere to an assumed interface for overwriting
 * a value for a boundary condition.
 */
struct BcEqual
{
  /**
   * @brief Pointwise application of a boundary condition to a field variable.
   * @tparam T The type of the array1d field variable specified in @p field.
   * @param[in] field The array1d field variable to apply @p value to.
   * @param[in] index The index in field to apply @p value to.
   * @param[in] component not used.
   * @param[in] value The value of the boundary condition to apply to @p field.
   *
   * This function performs field[index] = value.
   */
  template< typename T >
  static inline typename std::enable_if< !traits::is_tensorT<T>::value, void>::type
  ApplyBcValue( array1d<T> & field,
                localIndex const index,
                int const component,
                real64 const & value )
  {
    field[index] = static_cast<T>(value);
  }

  /**
   * @brief Pointwise application of a boundary condition to a field variable.
   * @tparam T The type of the array1d field variable specified in @p field.
   * @param[in] field The array1d field variable to apply @p value to.
   * @param[in] index The index in field to apply @p value to.
   * @param[in] component The component of @p field to apply @p value to. If @p T is a scalar type,
   *                      this will not be used.
   * @param[in] value The value of the boundary condition to apply to @p field.
   *
   * This function performs field[index][component] = value.
   */
  template< typename T >
  static inline typename std::enable_if< traits::is_tensorT<T>::value, void>::type
  ApplyBcValue( array1d<T> & field,
                localIndex const index,
                int const component,
                real64 const & value )
  {
    field[index].Data()[component] = value;
  }


  /**
   * @brief Pointwise application of a boundary condition to a field variable.
   * @tparam T The type of the array2d field variable specified in @p field.
   * @param[in] field The array2d field variable to apply @p value to.
   * @param[in] index The index in field to apply @p value to.
   * @param[in] component not used.
   * @param[in] value The value of the boundary condition to apply to @p field.
   *
   * This function performs field[index] = value for all values of field[index].
   */
  template< typename T >
  static inline typename std::enable_if< !traits::is_tensorT<T>::value, void>::type
  ApplyBcValue( array2d<T> & field,
                localIndex const index,
                int const component,
                real64 const & value )
  {
    for( localIndex a=0 ; a<field.size( 1 ) ; ++a )
    {
      field[index][a] = static_cast<T>(value);
    }
  }

  /**
   * @brief Pointwise application of a boundary condition to a field variable.
   * @tparam T The type of the array2d field variable specified in @p field.
   * @param[in] field The array2d field variable to apply @p value to.
   * @param[in] index The index in field to apply @p value to.
   * @param[in] component The component of @p field to apply @p value to. If @p T is a scalar type,
   *                      this will not be used.
   * @param[in] value The value of the boundary condition to apply to @p field.
   *
   * This function performs field[index][component] = value for all values of field[index].
   */
  template< typename T >
  static inline typename std::enable_if< traits::is_tensorT<T>::value, void>::type
  ApplyBcValue( array2d<T> & field,
                localIndex const index,
                int const component,
                real64 const & value )
  {
    for( localIndex a=0 ; a<field.size( 1 ) ; ++a )
    {
      field[index][a] = value;
    }
  }

  /**
   * @brief Function to apply a Dirichlet like boundary condition to a single dof in a system of
   *        equations.
   * @param[in] dof The degree of freedom that is to be set.
   * @param[in] blockSystem A pointer to the block system object.
   * @param[in] blockID The value of the blockID that contains the specific \p dof being set.
   * @param[out] rhs The rhs contribution resulting from the application of the BC.
   * @param[in] bcValue The target value of the Boundary Condition
   * @param[in] fieldValue The current value of the variable to be set.
   *
   * This function clears the rows in all blocks for the specified \p dof, sets the diagonal to some
   * appropriate scaled value, and sets \p rhs to the product of the scaled value of the diagonal and
   * the difference between \p bcValue and \p fieldValue.
   */
  static inline void ApplyBcValue( globalIndex const dof,
                            systemSolverInterface::EpetraBlockSystem * const blockSystem,
                            systemSolverInterface::BlockIDs const blockID,
                            real64 & rhs,
                            real64 const & bcValue,
                            real64 const fieldValue )
  {

    if( true )//node_is_ghost[*nd] < 0 )
    {
      real64 LARGE = blockSystem->ClearSystemRow( blockID, static_cast< int >( dof ), 1.0 );
      rhs = -LARGE*( bcValue - fieldValue );
    }
    else
    {
      blockSystem->ClearSystemRow( blockID, static_cast< int >( dof ), 0.0 );
      rhs = 0.0;
    }
  }


  /**
   * @brief Function to replace some values of a vector.
   * @param rhs A pointer to the global vector
   * @param num The number of values in \p rhs to replace
   * @param dof A pointer to the global DOF to be replaced
   * @param values A pointer to the values corresponding to \p dof that will be replaced in \p rhs.
   */
  static inline void ReplaceGlobalValues( Epetra_FEVector * const rhs,
                                          int const num,
                                          globalIndex const * const dof,
                                          real64 const * const values )
  {
    rhs->ReplaceGlobalValues( num, dof, values );
  }
};

/**
 * @struct BcAdd
 * this struct a collection of static functions which adhere to an assumed interface for adding
 * a value for a boundary condition.
 */
struct BcAdd
{
  /**
   * @brief Pointwise application of a boundary condition to a field variable.
   * @tparam T The type of the array1d field variable specified in @p field.
   * @param[in] field The array1d field variable to apply @p value to.
   * @param[in] index The index in field to apply @p value to.
   * @param[in] component not used.
   * @param[in] value The value of the boundary condition to apply to @p field.
   *
   * This function performs field[index] += value.
   */
  template< typename T >
  static inline typename std::enable_if< !traits::is_tensorT<T>::value, void>::type
  ApplyBcValue( array1d<T> & field,
                localIndex const index,
                int const component,
                real64 const & value )
  {
    field[index] += static_cast<T>(value);
  }

  /**
   * @brief Pointwise application of a boundary condition to a field variable.
   * @tparam T The type of the array1d field variable specified in @p field.
   * @param[in] field The array1d field variable to apply @p value to.
   * @param[in] index The index in field to apply @p value to.
   * @param[in] component The component of @p field to apply @p value to. If @p T is a scalar type,
   *                      this will not be used.
   * @param[in] value The value of the boundary condition to apply to @p field.
   *
   * This function performs field[index][component] += value.
   */
  template< typename T >
  static inline typename std::enable_if< traits::is_tensorT<T>::value, void>::type
  ApplyBcValue( array1d<T> & field,
                localIndex const index,
                int const component,
                real64 const & value )
  {
    field[index].Data()[component] += value;
  }

  /**
   * @brief Pointwise application of a boundary condition to a field variable.
   * @tparam T The type of the array2d field variable specified in @p field.
   * @param[in] field The array2d field variable to apply @p value to.
   * @param[in] index The index in field to apply @p value to.
   * @param[in] component not used.
   * @param[in] value The value of the boundary condition to apply to @p field.
   *
   * This function performs field[index] += value for all values of field[index].
   */
  template< typename T >
  static inline typename std::enable_if< !traits::is_tensorT<T>::value, void>::type
  ApplyBcValue( array2d<T> & field,
                localIndex const index,
                int const component,
                real64 const & value )
  {
    for( localIndex a=0 ; a<field.size( 1 ) ; ++a )
    {
      field[index][a] += static_cast<T>(value);
    }
  }

  /**
   * @brief Pointwise application of a boundary condition to a field variable.
   * @tparam T The type of the array2d field variable specified in @p field.
   * @param[in] field The array2d field variable to apply @p value to.
   * @param[in] index The index in field to apply @p value to.
   * @param[in] component The component of @p field to apply @p value to. If @p T is a scalar type,
   *                      this will not be used.
   * @param[in] value The value of the boundary condition to apply to @p field.
   *
   * This function performs field[index][component] += value for all values of field[index].
   */
  template< typename T >
  static inline typename std::enable_if< traits::is_tensorT<T>::value, void>::type
  ApplyBcValue( array2d<T> & field,
                localIndex const index,
                int const component,
                real64 const & value )
  {
    for( localIndex a=0 ; a<field.size( 1 ) ; ++a )
    {
      field[index][a] += value;
    }
  }

  /**
   * @brief Function to apply a boundary condition to a vector for a single dof.
   * @param[in] dof The degree of freedom that is to be modified.
   * @param[in] blockSystem A pointer to the block system object.
   * @param[in] blockID The value of the blockID that contains the specific \p dof being modified.
   * @param[out] rhs The rhs contribution to be modified
   * @param[in] bcValue The value to add to rhs
   * @param[in] fieldValue unused.
   *
   */
  static inline void ApplyBcValue( globalIndex const dof,
                            systemSolverInterface::EpetraBlockSystem * const blockSystem,
                            systemSolverInterface::BlockIDs const blockID,
                            real64 & rhs,
                            real64 const & bcValue,
                            real64 const fieldValue )
  {
    if( true )//node_is_ghost[*nd] < 0 )
    {
      rhs += bcValue;
    }
  }

  /**
   * @brief Function to add some values of a vector.
   * @param rhs A pointer to the global vector
   * @param num The number of values in \p rhs to replace
   * @param dof A pointer to the global DOF to be replaced
   * @param values A pointer to the values corresponding to \p dof that will be added to \p rhs.
   */
  static inline void ReplaceGlobalValues( Epetra_FEVector * const rhs,
                                          int const num,
                                          globalIndex * const dof,
                                          real64 * const values )
  {
    rhs->SumIntoGlobalValues( num, dof, values );
  }


};


/**
 * @class BoundaryConditionBase
 * A class to hold values for and administer a single boundary condition
 */
class BoundaryConditionBase : public dataRepository::ManagedGroup
{
public:

  /**
   * @defgroup alias and functions to defined statically initialized catalog
   * @{
   */

  /**
   * alias to define the catalog type for this base type
   */
  using CatalogInterface = cxx_utilities::CatalogInterface< BoundaryConditionBase,
                                                            string const &,
                                                            dataRepository::ManagedGroup * const >;

  /**
   * @brief static function to return static catalog.
   * @return the static catalog to create derived types through the static factory methods.
   */
  static CatalogInterface::CatalogType& GetCatalog();

  /**
   * @}
   */


  /**
   * @brief constructor
   * @param name the name of the BoundaryConditionBase in the data repository
   * @param parent the parent group of this group.
   */
  BoundaryConditionBase( string const & name, dataRepository::ManagedGroup * parent );

  /**
   * destructor
   */
  virtual ~BoundaryConditionBase() override;


  void FillDocumentationNode() override;

  void ReadXML_PostProcess() override final;

  /**
   * @tparam BC_OP type that contains static functions to apply the boundary condition to the field
   * @param[in] targetSet the set of indices which the boundary condition will be applied.
   * @param[in] time The time at which any time dependent functions are to be evaluated as part of the
   *             application of the boundary condition.
   * @param[in] dataGroup the ManagedGroup that contains the field to apply the boundary condition to.
   * @param[in] fieldname the name of the field to apply the boundary condition to.
   *
   * This function applies the boundary condition to a field variable. This function is typically
   * called from within the lambda to a call to BoundaryConditionManager::ApplyBoundaryCondition().
   */
  template< typename BC_OP >
  void ApplyBoundaryConditionToField( set<localIndex> const & targetSet,
                                      real64 const time,
                                      dataRepository::ManagedGroup * dataGroup,
                                      string const & fieldname ) const;

  // calls user-provided lambda to apply computed boundary value
//  template<typename LAMBDA>
//  void ApplyBoundaryCondition( set<localIndex> const & targetSet,
//                               real64 const time,
//                               dataRepository::ManagedGroup * dataGroup,
//                               LAMBDA && lambda );

  /**
   * @brief Function to apply a boundary condition to a system of equations
   * @param[in] targetSet The set of indices which the boundary condition will be applied.
   * @param[in] time The time at which any time dependent functions are to be evaluated as part of the
   *             application of the boundary condition.
   * @param[in] dataGroup The ManagedGroup that contains the field to apply the boundary condition to.
   * @param[in] fieldName The name of the field to apply the boundary condition to.
   * @param[in] dofMapName The name of the map from the local index of the primary field to the
   *                       global degree of freedom number.
   * @param[in] dofDim The number of degrees of freedom per index of the primary field. For instance
   *                   this will be 1 for a pressure degree of freedom, and 3 for a displacement
   *                   degree of freedom.
   * @param[in] blockSystem A pointer to a blockSystem object.
   * @param[in] blockID The blockID in the linear system where the global rows of the global degrees
   *                    of freedom are stored.
   *
   * This function applies the boundary condition to a linear system of equations. This function is
   * typically called from within the lambda to a call to
   * BoundaryConditionManager::ApplyBoundaryCondition().
   */
  template< typename BC_OP >
  void ApplyBoundaryConditionToSystem( set<localIndex> const & targetSet,
                                       real64 const time,
                                       dataRepository::ManagedGroup * dataGroup,
                                       string const & fieldName,
                                       string const & dofMapName,
                                       integer const & dofDim,
                                       systemSolverInterface::EpetraBlockSystem * const blockSystem,
                                       systemSolverInterface::BlockIDs const blockID ) const;


  /**
   * @brief Function to apply a boundary condition to a system of equations
   * @tparam BC_OP A wrapper struct to define how the boundary condition operates on the variables.
   *               Either \ref BcEqual or \ref BcAdd.
   * @tparam LAMBDA The type of lambda function passed into the parameter list.
   * @param[in] targetSet The set of indices which the boundary condition will be applied.
   * @param[in] time The time at which any time dependent functions are to be evaluated as part of the
   *             application of the boundary condition.
   * @param[in] dataGroup The ManagedGroup that contains the field to apply the boundary condition to.
   * @param[in] dofMapName The name of the map from the local index of the primary field to the
   *                       global degree of freedom number.
   * @param[in] dofDim The number of degrees of freedom per index of the primary field. For instance
   *                   this will be 1 for a pressure degree of freedom, and 3 for a displacement
   *                   degree of freedom.
   * @param[in] blockSystem A pointer to a blockSystem object.
   * @param[in] blockID The blockID in the linear system where the global rows of the global degrees
   *                    of freedom are stored.
   * @param[in] lambda A lambda function which defines how the value that is passed into the functions
   *                provided by the BC_OP templated type.
   *
   * This function applies the boundary condition to a linear system of equations. This function is
   * typically called from within the lambda to a call to
   * BoundaryConditionManager::ApplyBoundaryCondition().
   */
  template< typename BC_OP, typename LAMBDA >
  void
  ApplyBoundaryConditionToSystem( set<localIndex> const & targetSet,
                                  real64 const time,
                                  dataRepository::ManagedGroup * dataGroup,
                                  globalIndex_array const & dofMap,
                                  integer const & dofDim,
                                  systemSolverInterface::EpetraBlockSystem * const blockSystem,
                                  systemSolverInterface::BlockIDs const blockID,
                                  LAMBDA && lambda ) const;

  struct viewKeyStruct
  {
    constexpr static auto setNamesString = "setNames";
    constexpr static auto constitutivePathString = "constitutivePath";
    constexpr static auto objectPathString = "objectPath";
    constexpr static auto fieldNameString = "fieldName";
    constexpr static auto dataTypeString = "dataType";
    constexpr static auto componentString = "component";
    constexpr static auto directionString = "direction";
    constexpr static auto bcApplicationTableNameString = "bcApplicationTableName";
    constexpr static auto scaleString = "scale";
    constexpr static auto functionNameString = "functionName";
    constexpr static auto initialConditionString = "initialCondition";
    constexpr static auto beginTimeString = "beginTime";
    constexpr static auto endTimeString = "endTime";


  } viewKeys;

  struct groupKeyStruct
  {} groupKeys;


  /**
   * Accessor
   * @return const reference to m_function
   */
  string const & GetFunctionName() const
  {
    return m_functionName;
  }

  virtual const string& GetObjectPath() const
  {
    return m_objectPath;
  }

  virtual const string& GetFieldName() const
  {
    return m_fieldName;
  }

  virtual int GetComponent() const
  {
    return m_component;
  }

  virtual const R1Tensor& GetDirection( realT time )
  {
    return m_direction;
  }

  real64 GetStartTime() const
  {
    return m_beginTime;
  }

  real64 GetEndTime() const
  {
    return m_endTime;
  }

  string_array const & GetSetNames() const
  {
    return m_setNames;
  }

  int initialCondition() const
  {
    return m_initialCondition;
  }

<<<<<<< HEAD
  real64 GetScale() const
  { return m_scale; }
=======

>>>>>>> 76d17244

private:

  /// the names of the sets that the boundary condition is applied to
  string_array m_setNames;

  /// the path to the object which contains the fields that the boundary condition is applied to
  string m_objectPath;

  /// the name of the field the boundary condition is applied to or a key string to use for
  /// determining whether or not to apply the boundary condition.
  string m_fieldName;


//  string m_dataType;

  /// The component the boundary condition acts on. Not used if field is a scalar.
  int m_component;

  /// The direction the boundary condition acts in.
  R1Tensor m_direction;

  /// Whether or not the boundary condition is an initial condition.
  int m_initialCondition;

  /// The name of the function used to generate values for application.
  string m_functionName;

  /// The scale factor to use on the value of the boundary condition.
  real64 m_scale;

  /// Time after which the bc is allowed to be applied
  real64 m_beginTime;

  /// Time after which the bc will no longer be applied.
  real64 m_endTime;

  /// the name of a function used to turn on and off the boundary condition.
  string m_bcApplicationFunctionName;


};



template< typename BC_OP >
void BoundaryConditionBase::ApplyBoundaryConditionToField( set<localIndex> const & targetSet,
                                                           real64 const time,
                                                           ManagedGroup * dataGroup,
                                                           string const & fieldName ) const
{

  integer const component = GetComponent();
  string const functionName = getData<string>( viewKeyStruct::functionNameString );
  NewFunctionManager * functionManager = NewFunctionManager::Instance();

  dataRepository::ViewWrapperBase * vw = dataGroup->getWrapperBase( fieldName );
  std::type_index typeIndex = std::type_index( vw->get_typeid());

  rtTypes::ApplyArrayTypeLambda2( rtTypes::typeID( typeIndex ), [&]( auto type, auto baseType ) -> void
    {
      using fieldType = decltype(type);
      dataRepository::ViewWrapper<fieldType> & view = dataRepository::ViewWrapper<fieldType>::cast( *vw );
      fieldType & field = view.reference();
      if( functionName.empty() )
      {
        for( auto a : targetSet )
        {
          BC_OP::ApplyBcValue( field, a, component, m_scale );
        }
      }
      else
      {
        FunctionBase const * const function  = functionManager->GetGroup<FunctionBase>( functionName );

        GEOS_ASSERT( function != nullptr, "Function '" << functionName << "' not found" );

        if( function->isFunctionOfTime()==2 )
        {
          real64 value = m_scale * function->Evaluate( &time );
          for( auto a : targetSet )
          {
            BC_OP::ApplyBcValue( field, a, component, value );
          }
        }
        else
        {
          real64_array result( static_cast<localIndex>(targetSet.size()) );
          function->Evaluate( dataGroup, time, targetSet, result );
          integer count=0;
          for( auto a : targetSet )
          {
            BC_OP::ApplyBcValue( field, a, component, m_scale*result[count] );
            ++count;
          }
        }
      }
    } );
}



template< typename BC_OP >
void BoundaryConditionBase::ApplyBoundaryConditionToSystem( set<localIndex> const & targetSet,
                                                            real64 const time,
                                                            dataRepository::ManagedGroup * dataGroup,
                                                            string const & fieldName,
                                                            string const & dofMapName,
                                                            integer const & dofDim,
                                                            systemSolverInterface::EpetraBlockSystem * const blockSystem,
                                                            systemSolverInterface::BlockIDs const blockID ) const
{

#if 1
  dataRepository::ViewWrapperBase * vw = dataGroup->getWrapperBase( fieldName );
  std::type_index typeIndex = std::type_index( vw->get_typeid());
  globalIndex_array const & dofMap = dataGroup->getReference<globalIndex_array>( dofMapName );
  integer const component = GetComponent();

  rtTypes::ApplyArrayTypeLambda1( rtTypes::typeID( typeIndex ), [&]( auto type ) -> void
    {
      using fieldType = decltype(type);
      dataRepository::ViewWrapper<fieldType> & view = dynamic_cast< dataRepository::ViewWrapper<fieldType> & >(*vw);
      dataRepository::view_rtype<fieldType> field = view.data();

      this->ApplyBoundaryConditionToSystem<BC_OP>( targetSet,
                                                   time,
                                                   dataGroup,
                                                   dofMap,
                                                   dofDim,
                                                   blockSystem,
                                                   blockID,
                                                   [&]( localIndex const a )->real64
      {
        return static_cast<real64>(rtTypes::value( field[a], component ));
      });
    });
#else
  dataRepository::ViewWrapperBase * vw = dataGroup->getWrapperBase( fieldName );
  std::type_index typeIndex = std::type_index( vw->get_typeid());

  integer const component = GetComponent();
  string const functionName = getData<string>( viewKeyStruct::functionNameString );
  NewFunctionManager * functionManager = NewFunctionManager::Instance();


  integer const numBlocks = blockSystem->numBlocks();
  Epetra_FEVector * const rhs = blockSystem->GetResidualVector( blockID );

  array1d<globalIndex>  dof( targetSet.size() );
  array1d<real64>       rhsContribution( targetSet.size() );


  dataRepository::view_rtype_const<globalIndex_array> dofMap = dataGroup->getData<globalIndex_array>( dofMapName );


  rtTypes::ApplyArrayTypeLambda1( rtTypes::typeID( typeIndex ), [&]( auto type ) -> void
    {
      using fieldType = decltype(type);
      dataRepository::ViewWrapper<fieldType> & view = dynamic_cast< dataRepository::ViewWrapper<fieldType> & >(*vw);
      dataRepository::view_rtype<fieldType> field = view.data();
      if( functionName.empty() )
      {

        integer counter=0;
        for( auto a : targetSet )
        {
          dof( counter ) = dofDim*dofMap[a]+component;
          BC_OP::ApplyBcValue( dof( counter ),
                               blockSystem,
                               blockID,
                               rhsContribution( counter ),
                               m_scale,
                               static_cast<real64>(rtTypes::value( field[a], component )));
          ++counter;
        }

        BC_OP::ReplaceGlobalValues( rhs, counter, dof.data(), rhsContribution.data() );
      }
      else
      {
        FunctionBase const * const function  = functionManager->GetGroup<FunctionBase>( functionName );
        if( function!=nullptr )
        {
          if( function->isFunctionOfTime()==2 )
          {
            real64 value = m_scale * function->Evaluate( &time );
            integer counter=0;
            for( auto a : targetSet )
            {
              dof( counter ) = dofDim*dofMap[a]+component;
              BC_OP::ApplyBcValue( dof( counter ),
                                   blockSystem,
                                   blockID,
                                   rhsContribution( counter ),
                                   value,
                                   rtTypes::value( field[a], component ));
              ++counter;
            }
            BC_OP::ReplaceGlobalValues( rhs, counter, dof.data(), rhsContribution.data() );
          }
          else
          {
            real64_array result;
            result.resize( integer_conversion<localIndex>( targetSet.size()));
            function->Evaluate( dataGroup, time, targetSet, result );
            integer counter=0;
            for( auto a : targetSet )
            {
              dof( counter ) = dofDim*dofMap[a]+component;
              BC_OP::ApplyBcValue( dof( counter ),
                                   blockSystem,
                                   blockID,
                                   rhsContribution( counter ),
                                   result[counter],
                                   rtTypes::value( field[a], component ));
              ++counter;
            }
            BC_OP::ReplaceGlobalValues( rhs, counter, dof.data(), rhsContribution.data() );
          }
        }
      }
    } );
#endif
}



template< typename BC_OP, typename LAMBDA >
void
BoundaryConditionBase::
ApplyBoundaryConditionToSystem( set<localIndex> const & targetSet,
                                real64 const time,
                                dataRepository::ManagedGroup * dataGroup,
                                globalIndex_array const & dofMap,
                                integer const & dofDim,
                                systemSolverInterface::EpetraBlockSystem * const blockSystem,
                                systemSolverInterface::BlockIDs const blockID,
                                LAMBDA && lambda ) const
{
  integer const component = GetComponent();
  string const functionName = getData<string>( viewKeyStruct::functionNameString );
  NewFunctionManager * functionManager = NewFunctionManager::Instance();

  integer const numBlocks = blockSystem->numBlocks();
  Epetra_FEVector * const rhs = blockSystem->GetResidualVector( blockID );

  globalIndex_array  dof( targetSet.size() );
  real64_array     rhsContribution( targetSet.size() );

  if( functionName.empty() )
  {

    integer counter=0;
    for( auto a : targetSet )
    {
      dof( counter ) = dofDim*dofMap[a]+component;
      BC_OP::ApplyBcValue( dof( counter ),
                           blockSystem,
                           blockID,
                           rhsContribution( counter ),
                           m_scale,
                           lambda( a ) );
      ++counter;
    }
    BC_OP::ReplaceGlobalValues( rhs, counter, dof.data(), rhsContribution.data() );
  }
  else
  {
    FunctionBase const * const function  = functionManager->GetGroup<FunctionBase>( functionName );

    GEOS_ASSERT( function != nullptr, "Function '" << functionName << "' not found" );

    if( function->isFunctionOfTime()==2 )
    {
      real64 value = m_scale * function->Evaluate( &time );
      integer counter=0;
      for( auto a : targetSet )
      {
        dof( counter ) = dofDim*integer_conversion<int>( dofMap[a] )+component;
        BC_OP::ApplyBcValue( dof( counter ),
                             blockSystem,
                             blockID,
                             rhsContribution( counter ),
                             value,
                             lambda( a ) );
        ++counter;
      }
      BC_OP::ReplaceGlobalValues( rhs, counter, dof.data(), rhsContribution.data() );
    }
    else
    {
      real64_array result;
      result.resize( integer_conversion<localIndex>( targetSet.size()));
      function->Evaluate( dataGroup, time, targetSet, result );
      integer counter=0;
      for( auto a : targetSet )
      {
        dof( counter ) = dofDim*integer_conversion<int>( dofMap[a] )+component;
        BC_OP::ApplyBcValue( dof( counter ),
                             blockSystem,
                             blockID,
                             rhsContribution( counter ),
                             m_scale*result[counter],
                             lambda( a ) );
        ++counter;
      }
      BC_OP::ReplaceGlobalValues( rhs, counter, dof.data(), rhsContribution.data() );
    }
  }
}

//template<typename LAMBDA>
//void BoundaryConditionBase::ApplyBoundaryCondition( set<localIndex> const & targetSet,
//                                                    real64 const time,
//                                                    dataRepository::ManagedGroup * dataGroup,
//                                                    LAMBDA && lambda )
//{
//  integer const component = GetComponent();
//  string const functionName = getData<string>( viewKeyStruct::functionNameString );
//  NewFunctionManager * functionManager = NewFunctionManager::Instance();
//
//  if( functionName.empty())
//  {
//    real64 const value = m_scale;
//    integer counter = 0;
//    for( auto a : targetSet )
//    {
//      lambda( dataGroup, a, counter, value );
//      ++counter;
//    }
//  }
//  else
//  {
//    FunctionBase const * const function  = functionManager->GetGroup<FunctionBase>( functionName );
//    if( function!=nullptr )
//    {
//      if( function->isFunctionOfTime() == 2 )
//      {
//        real64 const value = m_scale * function->Evaluate( &time );
//        integer counter = 0;
//        for( auto a : targetSet )
//        {
//          lambda( dataGroup, a, counter, value );
//          ++counter;
//        }
//      }
//      else
//      {
//        real64_array result;
//        result.resize( integer_conversion<localIndex>( targetSet.size()));
//        function->Evaluate( dataGroup, time, targetSet, result );
//        integer counter = 0;
//        for( auto a : targetSet )
//        {
//          real64 const value = m_scale * result[counter];
//          lambda( dataGroup, a, counter, value );
//          ++counter;
//        }
//      }
//    }
//  }
//}


}
#endif<|MERGE_RESOLUTION|>--- conflicted
+++ resolved
@@ -529,12 +529,8 @@
     return m_initialCondition;
   }
 
-<<<<<<< HEAD
   real64 GetScale() const
   { return m_scale; }
-=======
-
->>>>>>> 76d17244
 
 private:
 
