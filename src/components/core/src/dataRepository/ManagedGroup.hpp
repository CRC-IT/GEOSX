/**
 * @file DataObjectManager.h
 * @date created on Nov 21, 2014
 * @author Randolph R. Settgast
 */


#ifndef MANAGEDGROUP_H_
#define MANAGEDGROUP_H_

#include <iostream>
#include <mpi.h>

#include "ObjectCatalog.hpp"
#include "ViewWrapper.hpp"

#include "depricated/Common.h"
#include "DocumentationNode.hpp"

#include "MappedVector.hpp"

//#include "CodingUtilities/ANSTexception.hpp"

#ifndef USE_DYNAMIC_CASTING
#define USE_DYNAMIC_CASTING 1;
#endif

#ifndef NOCHARTOSTRING_KEYLOOKUP
#define NOCHARTOSTRING_KEYLOOKUP 1
#endif

/**
 * namespace to encapsulate functions in simulation tools
 */
namespace geosx
{
namespace dataRepository
{

using keyType = string;
using indexType = int;
//using DataKey = DataKeyT<keyType,indexType>;

/**
 * @author Randolph R. Settgast
 *
 * class that encapsulates and manages a collection of DataObjects. Can be considered a "node" in a
 * hierarchy of managers that represent physical groupings of data.
 *
 */
class ManagedGroup
{
public:
//  using subGroupMap = map< string, std::unique_ptr<ManagedGroup> >;
  using subGroupMap = MappedVector< ManagedGroup, std::unique_ptr<ManagedGroup>, keyType, indexType  >;
  using viewWrapperMap = MappedVector< ViewWrapperBase, std::unique_ptr<ViewWrapperBase>, keyType, indexType  >;
  /**
   * @name constructors, destructor, copy, move, assignments
   */
  ///@{

  /**
   * @author Randolph R. Settgast
   * @param name the name of this object manager
   */
  explicit ManagedGroup( std::string const & name,
                         ManagedGroup * const parent );

//  explicit ManagedGroup( std::string const & name,
//                         ManagedGroup * const parent,
//                         cxx_utilities::DocumentationNode * docNode );

  /**
   *
   */
  virtual ~ManagedGroup();

  /**
   *
   * @param source source WrapperCollection
   */
  ManagedGroup( ManagedGroup&& source );


  ManagedGroup() = delete;
  ManagedGroup( ManagedGroup const & source ) = delete;
  ManagedGroup& operator=( ManagedGroup const & ) = delete;
  ManagedGroup& operator=(ManagedGroup&&) = delete;

  ///@}


  /**
   * @name Static Factory Catalog Functions
   */
  ///@{

  using CatalogInterface = cxx_utilities::CatalogInterface< ManagedGroup, std::string const &, ManagedGroup * const >;
  static CatalogInterface::CatalogType& GetCatalog();
  ///@}



  virtual const std::type_info& get_typeid() const
  {
    return typeid(*this);
  }


  template< typename T = ManagedGroup, typename TBASE = ManagedGroup >
  T * RegisterGroup( std::string const & name, std::unique_ptr<TBASE> newObject );

  template< typename T = ManagedGroup, typename TBASE = ManagedGroup >
  T * RegisterGroup( std::string const & name )
  {
//    T* temp = dynamic_cast<T*>(this);
    return RegisterGroup<T>( name, std::move(std::make_unique< T >( name, this )) );
//    return RegisterGroup<T>( name, std::move(std::make_unique< T >( name, this )) );
  }

  template< typename T = ManagedGroup, typename TBASE = ManagedGroup >
  T * RegisterGroup( std::string const & name, std::string const & catalogName )
  {
//    T* temp = dynamic_cast<T*>(this);
    std::unique_ptr<TBASE> newGroup = TBASE::CatalogInterface::Factory(catalogName, name, this );
//    std::unique_ptr<T> newGroup = T::CatalogInterface::Factory(catalogName, name, (this) );
    return RegisterGroup<T,TBASE>( name, std::move(newGroup) );
  }



  template< typename T = ManagedGroup >
  T * GetGroup( std::string const & name )
  {
#ifdef USE_DYNAMIC_CASTING
    return dynamic_cast<T *>( m_subGroups[name] );
#else
    return static_cast<T *>( m_subGroups[name] );
#endif
  }

  template< typename T = ManagedGroup >
  T const * GetGroup( std::string const & name ) const
  {
#ifdef USE_DYNAMIC_CASTING
    return dynamic_cast<T const *>( m_subGroups[name] );
#else
    return static_cast<T const *>( m_subGroups[name] );
#endif
  }


  template< typename T = ManagedGroup >
<<<<<<< HEAD
  T * GetGroupPtr( subGroupMap::KeyIndex & key )
=======
  T * GetGroup( subGroupMap::DataKey & key )
>>>>>>> 681f34ac
  {
#ifdef USE_DYNAMIC_CASTING
    return dynamic_cast<T *>( m_subGroups[key] );
#else
    return static_cast<T *>( m_subGroups[key] );
#endif
  }

  template< typename T = ManagedGroup >
<<<<<<< HEAD
  T const * GetGroupPtr( subGroupMap::KeyIndex & key ) const
=======
  T const * GetGroup( subGroupMap::DataKey & key ) const
>>>>>>> 681f34ac
  {
#ifdef USE_DYNAMIC_CASTING
    return dynamic_cast<T const *>( m_subGroups[key] );
#else
    return static_cast<T const *>( m_subGroups[key] );
#endif
  }


<<<<<<< HEAD


  template< typename T = ManagedGroup >
  T& GetGroup( std::string const & name )
  { return *(GetGroupPtr<T>(name)); }

  template< typename T = ManagedGroup >
  T const & GetGroup( std::string const & name ) const
  { return *(GetGroupPtr<T>(name)); }


  template< typename T = ManagedGroup >
  T& GetGroup( subGroupMap::KeyIndex & key )
  { return *(GetGroupPtr<T>(key)); }

  template< typename T = ManagedGroup >
  T const & GetGroup( subGroupMap::KeyIndex & key ) const
  { return *(GetGroupPtr<T>(key)); }



=======
>>>>>>> 681f34ac
  subGroupMap & GetSubGroups()
  {
    return m_subGroups;
  }

  subGroupMap const & GetSubGroups() const
  {
    return m_subGroups;
  }

  template< typename T = ManagedGroup, typename LAMBDA >
  void forSubGroups( LAMBDA lambda )
  {
    for( auto& subGroupIter : m_subGroups )
    {
#ifdef USE_DYNAMIC_CASTING
       T * subGroup = dynamic_cast<T *>( subGroupIter.second.get() );
#else
       T * subGroup = static_cast<T *>( subGroupIter.second.get() );
#endif
       lambda( subGroup );
    }
  }

  template< typename T = ManagedGroup, typename LAMBDA >
  void forSubGroups( LAMBDA lambda ) const
  {
    for( auto const & subGroupIter : m_subGroups )
    {
#ifdef USE_DYNAMIC_CASTING
       T const * subGroup = dynamic_cast<T const *>( subGroupIter.second );
#else
       T const * subGroup = static_cast<T const *>( subGroupIter.second );
#endif
       lambda( subGroup );
    }
  }

  virtual void Initialize( ManagedGroup * const group );

  virtual void InitializationOrder( string_array & order );

  virtual void InitializePreSubGroups( ManagedGroup * const group ) {}

  virtual void InitializePostSubGroups( ManagedGroup * const group ) {}


  template< typename T , typename TBASE=T >
  ViewWrapper<TBASE>& RegisterViewWrapper( std::string const & name, std::size_t * const rkey = nullptr );


  ViewWrapperBase& RegisterViewWrapper( std::string const & name, rtTypes::TypeIDs const & type );

  template< typename T >
  ViewWrapper<T>& RegisterViewWrapper( std::string const & name, std::unique_ptr<T> newObject );


  ///@}


  /**
   * @name Self Documentation Functions
   */
  ///@{

  cxx_utilities::DocumentationNode * getDocumentationNode()
  {
    return m_docNode;
  }

  void RegisterDocumentationNodes();


  ///@}
  ///


  void PrintDataHierarchy();

  virtual void ReadXML( xmlWrapper::xmlNode const & targetNode );

  virtual void ReadXMLsub( xmlWrapper::xmlNode const & );

  virtual void ReadXML_PostProcess() {}

  virtual void BuildDataStructure( dataRepository::ManagedGroup * const rootGroup );

  virtual void FillDocumentationNode( dataRepository::ManagedGroup * const group );

  void SetDocumentationNodes( dataRepository::ManagedGroup * const group );



  //***********************************************************************************************

  // user defined conversion doesn't work. can't infer template argument
//  class GetDataClass
//  {
//  public:
//    GetDataClass( ManagedGroup & parent ): m_parent( parent ) {}
//
//    inline GetDataClass& operator() ( std::string const & name )
//    {
//      m_name = name;
//      return *this;
//    }
//
//    template< typename T>
//    operator typename ViewWrapper<T>::rtype ()
//    {
//      return m_parent.getData<T>( m_name );
//    }
//  private:
//    ManagedGroup & m_parent;
//    std::string m_name;
//  };
//  GetDataClass GetData = {*this};


  ViewWrapperBase const & getWrapperBase( size_t const index ) const
  { return *(m_wrappers[index]); }

  ViewWrapperBase & getWrapperBase( size_t const index )
  { return *(m_wrappers[index]); }

  ViewWrapperBase const & getWrapperBase( std::string const & name ) const
  { return *(m_wrappers[name]); }

  ViewWrapperBase & getWrapperBase( std::string const & name )
  { return *(m_wrappers[name]); }

  ViewWrapperBase const & getWrapperBase( viewWrapperMap::KeyIndex & keyIndex ) const
  { return *(m_wrappers[keyIndex]); }

  ViewWrapperBase & getWrapperBase( viewWrapperMap::KeyIndex & keyIndex )
  { return *(m_wrappers[keyIndex]); }


  template< typename T >
  ViewWrapper<T> const * getWrapperPtr( std::size_t const index ) const
  {
#ifdef USE_DYNAMIC_CASTING
    return dynamic_cast< ViewWrapper<T> const * >( (m_wrappers[index]) );
#else
    return static_cast< ViewWrapper<T> const * >( (m_wrappers[index]) );
#endif
  }

  template< typename T >
  ViewWrapper<T> * getWrapperPtr( std::size_t const index )
  { return const_cast<ViewWrapper<T> *>( const_cast< ManagedGroup const *>(this)->getWrapperPtr<T>( index ) ); }

  template< typename T >
  ViewWrapper<T> const * getWrapperPtr( std::string const & name ) const
  {
#ifdef USE_DYNAMIC_CASTING
    return dynamic_cast< ViewWrapper<T> const * >( (m_wrappers[name]) );
#else
    return static_cast< ViewWrapper<T> const * >( (m_wrappers[name]) );
#endif
  }

  template< typename T >
  ViewWrapper<T> * getWrapperPtr( std::string const & name )
  { return const_cast<ViewWrapper<T> *>( const_cast<const ManagedGroup*>(this)->getWrapperPtr<T>( name ) ); }

  template< typename T >
  ViewWrapper<T> const * getWrapperPtr( viewWrapperMap::KeyIndex & keyIndex ) const
  {
#ifdef USE_DYNAMIC_CASTING
    return dynamic_cast< ViewWrapper<T> const * >( (m_wrappers[keyIndex]) );
#else
    return static_cast< ViewWrapper<T> const * >( (m_wrappers[keyIndex]) );
#endif
  }

  template< typename T >
  ViewWrapper<T> * getWrapperPtr( viewWrapperMap::KeyIndex & keyIndex )
  { return const_cast<ViewWrapper<T> *>( const_cast<const ManagedGroup*>(this)->getWrapperPtr<T>( keyIndex ) ); }





  template< typename T >
  ViewWrapper<T> const & getWrapper( std::size_t const index ) const
  { return *getWrapperPtr<T>(index); }

  template< typename T >
  ViewWrapper<T> & getWrapper( std::size_t const index )
  { return *getWrapperPtr<T>(index); }

  template< typename T >
  ViewWrapper<T> const & getWrapper( std::string const & name ) const
  { return *getWrapperPtr<T>(name);  }

  template< typename T >
  ViewWrapper<T>& getWrapper( std::string const & name )
  { return *getWrapperPtr<T>(name);  }

  template< typename T >
  ViewWrapper<T> const & getWrapper( viewWrapperMap::KeyIndex & keyIndex ) const
  { return *getWrapperPtr<T>(keyIndex);  }

  template< typename T >
  ViewWrapper<T>& getWrapper( viewWrapperMap::KeyIndex & keyIndex )
  { return *getWrapperPtr<T>(keyIndex);  }



  template< typename T >
  view_rtype_const<T> getData( size_t const index ) const
  { return getWrapper<T>(index).data(); }

  template< typename T >
  view_rtype<T> getData( size_t const index )
  { return getWrapper<T>(index).data(); }

  template< typename T >
  view_rtype_const<T> getData( std::string const & name ) const
  { return getWrapper<T>( name ).data(); }

  template< typename T >
  view_rtype<T> getData( std::string const & name )
  { return getWrapper<T>( name ).data(); }

  template< typename T >
  view_rtype_const<T> getData( viewWrapperMap::KeyIndex & keyIndex ) const
  { return getWrapper<T>( keyIndex ).data(); }

  template< typename T >
  view_rtype<T> getData( viewWrapperMap::KeyIndex & keyIndex )
  { return getWrapper<T>( keyIndex ).data(); }



  template< typename T >
  T const & getReference( std::size_t const index ) const
  { return getWrapper<T>(index).reference(); }

  template< typename T >
  T& getReference( std::size_t const index )
  { return const_cast<T&>( const_cast<const ManagedGroup*>(this)->getReference<T>( index ) ); }

  template< typename T >
  T const & getReference( std::string const & name ) const
  { return getWrapper<T>(name).reference(); }

  template< typename T >
  T & getReference( std::string const & name )
  { return getWrapper<T>(name).reference(); }

  template< typename T >
  T const & getReference( viewWrapperMap::KeyIndex & keyIndex ) const
  { return getWrapper<T>(keyIndex).reference(); }

  template< typename T >
  T & getReference( viewWrapperMap::KeyIndex & keyIndex )
  { return getWrapper<T>(keyIndex).reference(); }


  bool hasGroup( std::string const & name ) const
  {
    return (m_subGroups[name] != nullptr);
  }

  bool hasView( std::string const & name ) const
  {
    return (m_wrappers[name] != nullptr);
  }

  inline const string getName() const
  {
    return m_name;
  }

  virtual void resize( localIndex newsize );

  inline localIndex size() const
  {
    return m_size;
  }


#ifdef ATK_FOUND
  axom::sidre::Group * getSidreGroup()              { return m_sidreGroup; }
  axom::sidre::Group const * getSidreGroup() const  { return m_sidreGroup; }

  static axom::sidre::Group * setSidreGroup( string const& name,
                                                       ManagedGroup * const parent );
#endif

  ManagedGroup * getParent()             { return m_parent; }
  ManagedGroup const * getParent() const { return m_parent; }

  ManagedGroup * setParent( ManagedGroup * const parent )
  {
    m_parent = parent;
#if ATK_FOUND
    m_sidreGroup = m_parent->getSidreGroup();
#endif

    return m_parent;
  }

  viewWrapperMap const & wrappers() const
  {
    return m_wrappers;
  }

  viewWrapperMap & wrappers()
  {
    return m_wrappers;
  }


  void writeRestart(int num_files, const string & path, const string & protocol, MPI_Comm comm);

#if ATK_FOUND
  void reconstructSidreTree(const string & root_path, const string & protocol, MPI_Comm comm);

  void loadSidreExternalData(const string & root_path, MPI_Comm comm);
#endif

protected:
  cxx_utilities::DocumentationNode * m_docNode = nullptr;

private:

#if ATK_FOUND
  void registerSubViews();

  void createSizeViews();

  void loadSizeViews();

  void unregisterSubViews();

  void resizeSubViews();

  void storeSizedFromParent();

  void loadSizedFromParent();
#endif
  

  ManagedGroup* m_parent = nullptr;
  viewWrapperMap m_wrappers;
  subGroupMap m_subGroups;

#if ATK_FOUND
  axom::sidre::Group* m_sidreGroup;
#endif

  int32 m_size;

  string m_name;


  /**
   * @name functions to disallow construction of strings from char const *
   */
  ///@{
#if NOCHARTOSTRING_KEYLOOKUP == 1

  template< typename T = ManagedGroup >
  T const * GetGroup( char const * ) const;

  template< typename T = ManagedGroup >
  T * GetGroup( char const * name );


  template< typename T >
  typename ViewWrapper<T>::rtype_const getData( char const * ) const;

  template< typename T >
  typename ViewWrapper<T>::rtype getData( char const * );

  template< typename T >
  T const & getReference( char const * ) const;

  template< typename T >
  T & getReference( char const * );


  template< typename T >
  ViewWrapper<T> const & getWrapper( char const * ) const;

  template< typename T >
  ViewWrapper<T>& getWrapper( char const * );

  ///@}


#endif
};

using GroupKey = ManagedGroup::subGroupMap::KeyIndex;
using ViewKey = ManagedGroup::viewWrapperMap::KeyIndex;



template < typename T, typename TBASE >
T* ManagedGroup::RegisterGroup( std::string const & name, std::unique_ptr<TBASE> newObject )
{
  #ifdef USE_DYNAMIC_CASTING
    return dynamic_cast<T*>( m_subGroups.insert( name, std::move(newObject) ) );
  #else
    return static_cast<T*>( m_subGroups.insert( name, std::move(newObject) ) );
  #endif
}



template< typename T , typename TBASE >
ViewWrapper<TBASE>& ManagedGroup::RegisterViewWrapper( std::string const & name, std::size_t * const rkey )
{
  m_wrappers.insert( name, std::move(ViewWrapper<TBASE>::template Factory<T>(name,this) ) );
  ViewWrapper<TBASE> & rval = getWrapper<TBASE>(name);
  if( rval.sizedFromParent() == 1 )
  {
    rval.resize(this->size());
  }
  return rval;
}


template < typename T >
ViewWrapper<T>& ManagedGroup::RegisterViewWrapper( std::string const & name, std::unique_ptr<T> newObject )
{
  m_wrappers.insert( name, std::make_unique< ViewWrapper<T> >( name, this, std::move(newObject) ) );

  ViewWrapper<T> & rval = getWrapper<T>(name);
  if( rval.sizedFromParent() == 1 )
  {
    rval.resize(this->size());
  }
  return rval;
}


} /* end namespace dataRepository */
} /* end namespace geosx */


//typedef geosx::dataRepository::ManagedGroup ObjectDataStructureBaseT;

#endif /* MANAGEDGROUP_H_ */<|MERGE_RESOLUTION|>--- conflicted
+++ resolved
@@ -151,11 +151,7 @@
 
 
   template< typename T = ManagedGroup >
-<<<<<<< HEAD
-  T * GetGroupPtr( subGroupMap::KeyIndex & key )
-=======
-  T * GetGroup( subGroupMap::DataKey & key )
->>>>>>> 681f34ac
+  T * GetGroup( subGroupMap::KeyIndex & key )
   {
 #ifdef USE_DYNAMIC_CASTING
     return dynamic_cast<T *>( m_subGroups[key] );
@@ -165,11 +161,7 @@
   }
 
   template< typename T = ManagedGroup >
-<<<<<<< HEAD
-  T const * GetGroupPtr( subGroupMap::KeyIndex & key ) const
-=======
-  T const * GetGroup( subGroupMap::DataKey & key ) const
->>>>>>> 681f34ac
+  T const * GetGroup( subGroupMap::KeyIndex & key ) const
   {
 #ifdef USE_DYNAMIC_CASTING
     return dynamic_cast<T const *>( m_subGroups[key] );
@@ -179,30 +171,6 @@
   }
 
 
-<<<<<<< HEAD
-
-
-  template< typename T = ManagedGroup >
-  T& GetGroup( std::string const & name )
-  { return *(GetGroupPtr<T>(name)); }
-
-  template< typename T = ManagedGroup >
-  T const & GetGroup( std::string const & name ) const
-  { return *(GetGroupPtr<T>(name)); }
-
-
-  template< typename T = ManagedGroup >
-  T& GetGroup( subGroupMap::KeyIndex & key )
-  { return *(GetGroupPtr<T>(key)); }
-
-  template< typename T = ManagedGroup >
-  T const & GetGroup( subGroupMap::KeyIndex & key ) const
-  { return *(GetGroupPtr<T>(key)); }
-
-
-
-=======
->>>>>>> 681f34ac
   subGroupMap & GetSubGroups()
   {
     return m_subGroups;
