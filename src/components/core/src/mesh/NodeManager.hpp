--- conflicted
+++ resolved
@@ -148,15 +148,9 @@
 
   struct viewKeysStruct
   {
-<<<<<<< HEAD
-    static constexpr auto referencePositionString = "ReferencePosition";
-    dataRepository::ViewKey referencePosition = { referencePositionString };
-//    dataRepository::ViewKey totalDisplacement = { "TotalDisplacement" };
-=======
 //    static constexpr auto referencePositionString = "ReferencePosition";
     dataRepository::ViewKey referencePosition = { dataRepository::keys::referencePositionString };
-    dataRepository::ViewKey totalDisplacement = { "TotalDisplacement" };
->>>>>>> 89e3ac3c
+//    dataRepository::ViewKey totalDisplacement = { "TotalDisplacement" };
     dataRepository::ViewKey nodeList           = { "nodeList" };
     dataRepository::ViewKey numFacesPerElement = { "numFacesPerElement" };
     dataRepository::ViewKey faceList           = { "faceList" };
